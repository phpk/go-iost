{
  "swagger": "2.0",
  "info": {
    "title": "rpc/pb/rpc.proto",
    "version": "version not set"
  },
  "schemes": [
    "http",
    "https"
  ],
  "consumes": [
    "application/json"
  ],
  "produces": [
    "application/json"
  ],
  "paths": {
    "/execTx": {
      "post": {
        "summary": "execute transaction",
        "operationId": "ExecTransaction",
        "responses": {
          "200": {
            "description": "A successful response.",
            "schema": {
              "$ref": "#/definitions/rpcpbTxReceipt"
            }
          }
        },
        "parameters": [
          {
            "name": "body",
            "in": "body",
            "required": true,
            "schema": {
              "$ref": "#/definitions/rpcpbTransactionRequest"
            }
          }
        ],
        "tags": [
          "ApiService"
        ]
      }
    },
    "/getAccount/{name}/{by_longest_chain}": {
      "get": {
        "summary": "get account",
        "operationId": "GetAccount",
        "responses": {
          "200": {
            "description": "A successful response.",
            "schema": {
              "$ref": "#/definitions/rpcpbAccount"
            }
          }
        },
        "parameters": [
          {
            "name": "name",
            "description": "account name",
            "in": "path",
            "required": true,
            "type": "string"
          },
          {
            "name": "by_longest_chain",
            "description": "get account by longest chain's head block or last irreversible block",
            "in": "path",
            "required": true,
            "type": "boolean",
            "format": "boolean"
          }
        ],
        "tags": [
          "ApiService"
        ]
      }
    },
    "/getBlockByHash/{hash}/{complete}": {
      "get": {
        "summary": "get block by hash",
        "operationId": "GetBlockByHash",
        "responses": {
          "200": {
            "description": "A successful response.",
            "schema": {
              "$ref": "#/definitions/rpcpbBlockResponse"
            }
          }
        },
        "parameters": [
          {
            "name": "hash",
            "description": "block hash",
            "in": "path",
            "required": true,
            "type": "string"
          },
          {
            "name": "complete",
            "description": "complete means whether including the full transactions and transaction receipts",
            "in": "path",
            "required": true,
            "type": "boolean",
            "format": "boolean"
          }
        ],
        "tags": [
          "ApiService"
        ]
      }
    },
    "/getBlockByNumber/{number}/{complete}": {
      "get": {
        "summary": "get block by number",
        "operationId": "GetBlockByNumber",
        "responses": {
          "200": {
            "description": "A successful response.",
            "schema": {
              "$ref": "#/definitions/rpcpbBlockResponse"
            }
          }
        },
        "parameters": [
          {
            "name": "number",
            "description": "block number",
            "in": "path",
            "required": true,
            "type": "string",
            "format": "int64"
          },
          {
            "name": "complete",
            "description": "complete means whether including the full transactions and transaction receipts",
            "in": "path",
            "required": true,
            "type": "boolean",
            "format": "boolean"
          }
        ],
        "tags": [
          "ApiService"
        ]
      }
    },
    "/getChainInfo": {
      "get": {
        "summary": "get blockchain information",
        "operationId": "GetChainInfo",
        "responses": {
          "200": {
            "description": "A successful response.",
            "schema": {
              "$ref": "#/definitions/rpcpbChainInfoResponse"
            }
          }
        },
        "tags": [
          "ApiService"
        ]
      }
    },
    "/getContract/{id}/{by_longest_chain}": {
      "get": {
        "summary": "get contract",
        "operationId": "GetContract",
        "responses": {
          "200": {
            "description": "A successful response.",
            "schema": {
              "$ref": "#/definitions/rpcpbContract"
            }
          }
        },
        "parameters": [
          {
            "name": "id",
            "description": "contract id",
            "in": "path",
            "required": true,
            "type": "string"
          },
          {
            "name": "by_longest_chain",
            "description": "get data by longest chain's head block or last irreversible block",
            "in": "path",
            "required": true,
            "type": "boolean",
            "format": "boolean"
          }
        ],
        "tags": [
          "ApiService"
        ]
      }
    },
    "/getContractStorage": {
      "post": {
        "summary": "get contract storage",
        "operationId": "GetContractStorage",
        "responses": {
          "200": {
            "description": "A successful response.",
            "schema": {
              "$ref": "#/definitions/rpcpbGetContractStorageResponse"
            }
          }
        },
        "parameters": [
          {
            "name": "body",
            "in": "body",
            "required": true,
            "schema": {
              "$ref": "#/definitions/rpcpbGetContractStorageRequest"
            }
          }
        ],
        "tags": [
          "ApiService"
        ]
      }
    },
    "/getGasRatio": {
      "get": {
        "summary": "get gas ratio infomation",
        "operationId": "GetGasRatio",
        "responses": {
          "200": {
            "description": "A successful response.",
            "schema": {
              "$ref": "#/definitions/rpcpbGasRatioResponse"
            }
          }
        },
        "tags": [
          "ApiService"
        ]
      }
    },
    "/getNodeInfo": {
      "get": {
        "summary": "get the node information",
        "operationId": "GetNodeInfo",
        "responses": {
          "200": {
            "description": "A successful response.",
            "schema": {
              "$ref": "#/definitions/rpcpbNodeInfoResponse"
            }
          }
        },
        "tags": [
          "ApiService"
        ]
      }
    },
<<<<<<< HEAD
    "/getToken721Balance/{account}/{token}/{by_longest_chain}": {
      "get": {
        "summary": "get token721 balance",
        "operationId": "GetToken721Balance",
=======
    "/getRAMInfo": {
      "get": {
        "summary": "get current blockchain ram information",
        "operationId": "GetRAMInfo",
>>>>>>> 0815bf64
        "responses": {
          "200": {
            "description": "A successful response.",
            "schema": {
<<<<<<< HEAD
              "$ref": "#/definitions/rpcpbGetToken721BalanceResponse"
            }
          }
        },
        "parameters": [
          {
            "name": "account",
            "description": "account name",
            "in": "path",
            "required": true,
            "type": "string"
          },
          {
            "name": "token",
            "description": "the token name",
            "in": "path",
            "required": true,
            "type": "string"
          },
          {
            "name": "by_longest_chain",
            "description": "get data by longest chain's head block or last irreversible block",
            "in": "path",
            "required": true,
            "type": "boolean",
            "format": "boolean"
          }
        ],
        "tags": [
          "ApiService"
        ]
      }
    },
    "/getToken721Metadata/{token}/{token_id}/{by_longest_chain}": {
      "get": {
        "summary": "get token721 metadata",
        "operationId": "GetToken721Metadata",
        "responses": {
          "200": {
            "description": "A successful response.",
            "schema": {
              "$ref": "#/definitions/rpcpbGetToken721MetadataResponse"
            }
          }
        },
        "parameters": [
          {
            "name": "token",
            "description": "the token name",
            "in": "path",
            "required": true,
            "type": "string"
          },
          {
            "name": "token_id",
            "description": "token id",
            "in": "path",
            "required": true,
            "type": "string"
          },
          {
            "name": "by_longest_chain",
            "description": "get data by longest chain's head block or last irreversible block",
            "in": "path",
            "required": true,
            "type": "boolean",
            "format": "boolean"
          }
        ],
        "tags": [
          "ApiService"
        ]
      }
    },
    "/getToken721Owner/{token}/{token_id}/{by_longest_chain}": {
      "get": {
        "summary": "get token721 owner",
        "operationId": "GetToken721Owner",
        "responses": {
          "200": {
            "description": "A successful response.",
            "schema": {
              "$ref": "#/definitions/rpcpbGetToken721OwnerResponse"
            }
          }
        },
        "parameters": [
          {
            "name": "token",
            "description": "the token name",
            "in": "path",
            "required": true,
            "type": "string"
          },
          {
            "name": "token_id",
            "description": "token id",
            "in": "path",
            "required": true,
            "type": "string"
          },
          {
            "name": "by_longest_chain",
            "description": "get data by longest chain's head block or last irreversible block",
            "in": "path",
            "required": true,
            "type": "boolean",
            "format": "boolean"
          }
        ],
=======
              "$ref": "#/definitions/rpcpbRAMInfoResponse"
            }
          }
        },
>>>>>>> 0815bf64
        "tags": [
          "ApiService"
        ]
      }
    },
    "/getTokenBalance/{account}/{token}/{by_longest_chain}": {
      "get": {
        "summary": "get token balance",
        "operationId": "GetTokenBalance",
        "responses": {
          "200": {
            "description": "A successful response.",
            "schema": {
              "$ref": "#/definitions/rpcpbGetTokenBalanceResponse"
            }
          }
        },
        "parameters": [
          {
            "name": "account",
            "description": "account name",
            "in": "path",
            "required": true,
            "type": "string"
          },
          {
            "name": "token",
            "description": "the token name",
            "in": "path",
            "required": true,
            "type": "string"
          },
          {
            "name": "by_longest_chain",
            "description": "get data by longest chain's head block or last irreversible block",
            "in": "path",
            "required": true,
            "type": "boolean",
            "format": "boolean"
          }
        ],
        "tags": [
          "ApiService"
        ]
      }
    },
    "/getTxByHash/{hash}": {
      "get": {
        "summary": "get transaction by hash",
        "operationId": "GetTxByHash",
        "responses": {
          "200": {
            "description": "A successful response.",
            "schema": {
              "$ref": "#/definitions/rpcpbTransactionResponse"
            }
          }
        },
        "parameters": [
          {
            "name": "hash",
            "description": "tx hash",
            "in": "path",
            "required": true,
            "type": "string"
          }
        ],
        "tags": [
          "ApiService"
        ]
      }
    },
    "/getTxReceiptByTxHash/{hash}": {
      "get": {
        "summary": "get transaction receipt by transaction hash",
        "operationId": "GetTxReceiptByTxHash",
        "responses": {
          "200": {
            "description": "A successful response.",
            "schema": {
              "$ref": "#/definitions/rpcpbTxReceipt"
            }
          }
        },
        "parameters": [
          {
            "name": "hash",
            "description": "tx hash",
            "in": "path",
            "required": true,
            "type": "string"
          }
        ],
        "tags": [
          "ApiService"
        ]
      }
    },
    "/sendTx": {
      "post": {
        "summary": "send transaction",
        "operationId": "SendTransaction",
        "responses": {
          "200": {
            "description": "A successful response.",
            "schema": {
              "$ref": "#/definitions/rpcpbSendTransactionResponse"
            }
          }
        },
        "parameters": [
          {
            "name": "body",
            "in": "body",
            "required": true,
            "schema": {
              "$ref": "#/definitions/rpcpbTransactionRequest"
            }
          }
        ],
        "tags": [
          "ApiService"
        ]
      }
    },
    "/subscribe": {
      "post": {
        "summary": "subscribe an event",
        "operationId": "Subscribe",
        "responses": {
          "200": {
            "description": "A successful response.(streaming responses)",
            "schema": {
              "$ref": "#/definitions/rpcpbSubscribeResponse"
            }
          }
        },
        "parameters": [
          {
            "name": "body",
            "in": "body",
            "required": true,
            "schema": {
              "$ref": "#/definitions/rpcpbSubscribeRequest"
            }
          }
        ],
        "tags": [
          "ApiService"
        ]
      }
    }
  },
  "definitions": {
    "AccountGasInfo": {
      "type": "object",
      "properties": {
        "current_total": {
          "type": "number",
          "format": "double",
          "title": "current total gas amount"
        },
        "transferable_gas": {
          "type": "number",
          "format": "double"
        },
        "pledge_gas": {
          "type": "number",
          "format": "double"
        },
        "increase_speed": {
          "type": "number",
          "format": "double",
          "title": "gas increase speed"
        },
        "limit": {
          "type": "number",
          "format": "double",
          "title": "gas limit"
        },
        "pledged_info": {
          "type": "array",
          "items": {
            "$ref": "#/definitions/AccountPledgeInfo"
          },
          "title": "pledge information"
        }
      },
      "description": "The message defines account gas information."
    },
    "AccountGroup": {
      "type": "object",
      "properties": {
        "name": {
          "type": "string",
          "title": "group name"
        },
        "items": {
          "type": "array",
          "items": {
            "$ref": "#/definitions/AccountItem"
          },
          "title": "permission items"
        }
      },
      "description": "The message defines a permission group."
    },
    "AccountItem": {
      "type": "object",
      "properties": {
        "id": {
          "type": "string",
          "title": "permission name or key pair id"
        },
        "is_key_pair": {
          "type": "boolean",
          "format": "boolean",
          "title": "whether it's a key pair"
        },
        "weight": {
          "type": "string",
          "format": "int64",
          "title": "permission weight"
        },
        "permission": {
          "type": "string",
          "title": "permission"
        }
      },
      "description": "The message defines permission item."
    },
    "AccountPermission": {
      "type": "object",
      "properties": {
        "name": {
          "type": "string",
          "title": "permission name"
        },
        "groups": {
          "type": "array",
          "items": {
            "type": "string"
          },
          "title": "permission groups"
        },
        "items": {
          "type": "array",
          "items": {
            "$ref": "#/definitions/AccountItem"
          },
          "title": "permission items"
        },
        "threshold": {
          "type": "string",
          "format": "int64",
          "title": "permission threshold"
        }
      },
      "description": "The message defines the permission struct."
    },
    "AccountPledgeInfo": {
      "type": "object",
      "properties": {
        "pledger": {
          "type": "string",
          "title": "the account who pledges"
        },
        "amount": {
          "type": "number",
          "format": "double",
          "title": "pledged amount"
        }
      },
      "description": "The message defines account pledged coin information."
    },
    "AccountRAMInfo": {
      "type": "object",
      "properties": {
        "available": {
          "type": "string",
          "format": "int64",
          "title": "available ram bytes"
        }
      },
      "description": "The message defines account ram information."
    },
    "BlockInfo": {
      "type": "object",
      "properties": {
        "mode": {
          "type": "integer",
          "format": "int32",
          "title": "pack mode"
        },
        "thread": {
          "type": "integer",
          "format": "int32",
          "title": "transaction execution thread number"
        },
        "batch_index": {
          "type": "array",
          "items": {
            "type": "integer",
            "format": "int32"
          },
          "title": "transaction index of every batch execution"
        }
      },
      "title": "The message defines block extra information"
    },
    "ContractABI": {
      "type": "object",
      "properties": {
        "name": {
          "type": "string",
          "title": "abi name"
        },
        "args": {
          "type": "array",
          "items": {
            "type": "string"
          },
          "title": "abi arguments"
        },
        "amount_limit": {
          "type": "array",
          "items": {
            "$ref": "#/definitions/rpcpbAmountLimit"
          },
          "title": "abi amount limt"
        }
      },
      "description": "The message defines the ABI struct."
    },
    "EventTopic": {
      "type": "string",
      "enum": [
        "CONTRACT_RECEIPT",
        "CONTRACT_EVENT"
      ],
      "default": "CONTRACT_RECEIPT",
      "title": "- CONTRACT_RECEIPT: contract receipt\n - CONTRACT_EVENT: contract event"
    },
    "SignatureAlgorithm": {
      "type": "string",
      "enum": [
        "UNKNOWN",
        "SECP256K1",
        "ED25519"
      ],
      "default": "UNKNOWN",
      "description": "The enumeration defines the signature algorithm.\n\n - UNKNOWN: unknown\n - SECP256K1: secp256k1\n - ED25519: ed25519"
    },
    "SubscribeRequestFilter": {
      "type": "object",
      "properties": {
        "contract_id": {
          "type": "string",
          "title": "contract id"
        }
      }
    },
    "TxReceiptReceipt": {
      "type": "object",
      "properties": {
        "func_name": {
          "type": "string",
          "title": "function name"
        },
        "content": {
          "type": "string",
          "title": "content"
        }
      },
      "description": "The message defines transaction execution receipt."
    },
    "TxReceiptStatusCode": {
      "type": "string",
      "enum": [
        "SUCCESS",
        "GAS_RUN_OUT",
        "BALANCE_NOT_ENOUGH",
        "WRONG_PARAMETER",
        "RUNTIME_ERROR",
        "TIMEOUT",
        "WRONG_TX_FORMAT",
        "DUPLICATE_SET_CODE",
        "UNKNOWN_ERROR"
      ],
      "default": "SUCCESS",
      "description": "The enumeration defines transaction receipt status code.\n\n - SUCCESS: success\n - GAS_RUN_OUT: run out of gas\n - BALANCE_NOT_ENOUGH: balance not enough\n - WRONG_PARAMETER: wrong parameter\n - RUNTIME_ERROR: runtime error\n - TIMEOUT: run out of time\n - WRONG_TX_FORMAT: wrong transaction format\n - DUPLICATE_SET_CODE: more than one set code action in a transaction\n - UNKNOWN_ERROR: unknown error"
    },
    "rpcpbAccount": {
      "type": "object",
      "properties": {
        "name": {
          "type": "string",
          "title": "account name"
        },
        "balance": {
          "type": "number",
          "format": "double",
          "title": "account balance"
        },
        "gas_info": {
          "$ref": "#/definitions/AccountGasInfo",
          "title": "gas information"
        },
        "ram_info": {
          "$ref": "#/definitions/AccountRAMInfo",
          "title": "ram information"
        },
        "permissions": {
          "type": "object",
          "additionalProperties": {
            "$ref": "#/definitions/AccountPermission"
          },
          "title": "account permission"
        },
        "groups": {
          "type": "object",
          "additionalProperties": {
            "$ref": "#/definitions/AccountGroup"
          },
          "title": "account groups"
        },
        "frozen_balances": {
          "type": "array",
          "items": {
            "$ref": "#/definitions/rpcpbFrozenBalance"
          },
          "title": "frozen balance information"
        }
      },
      "description": "The message defines account struct."
    },
    "rpcpbAction": {
      "type": "object",
      "properties": {
        "contract": {
          "type": "string",
          "title": "contract name"
        },
        "action_name": {
          "type": "string",
          "title": "action name"
        },
        "data": {
          "type": "string",
          "title": "data"
        }
      },
      "description": "The message defines transaction action struct."
    },
    "rpcpbAmountLimit": {
      "type": "object",
      "properties": {
        "token": {
          "type": "string",
          "title": "token name"
        },
        "value": {
          "type": "number",
          "format": "double",
          "title": "limit value"
        }
      },
      "description": "The message defines transaction amount limit struct."
    },
    "rpcpbBlock": {
      "type": "object",
      "properties": {
        "hash": {
          "type": "string",
          "title": "block hash"
        },
        "version": {
          "type": "string",
          "format": "int64",
          "title": "block version"
        },
        "parent_hash": {
          "type": "string",
          "title": "parent block hash"
        },
        "tx_merkle_hash": {
          "type": "string",
          "title": "transaction merkle tree root hash"
        },
        "tx_receipt_merkle_hash": {
          "type": "string",
          "title": "transaction receipt merkle tree root hash"
        },
        "number": {
          "type": "string",
          "format": "int64",
          "title": "block number"
        },
        "witness": {
          "type": "string",
          "title": "block producer witness"
        },
        "time": {
          "type": "string",
          "format": "int64",
          "title": "block timestamp"
        },
        "gas_usage": {
          "type": "number",
          "format": "double",
          "title": "block gas usage"
        },
        "tx_count": {
          "type": "string",
          "format": "int64",
          "title": "transaction count"
        },
        "info": {
          "$ref": "#/definitions/BlockInfo",
          "title": "extra information"
        },
        "transactions": {
          "type": "array",
          "items": {
            "$ref": "#/definitions/rpcpbTransaction"
          },
          "title": "block transactions"
        }
      },
      "description": "The message defines the block struct."
    },
    "rpcpbBlockResponse": {
      "type": "object",
      "properties": {
        "status": {
          "$ref": "#/definitions/rpcpbBlockResponseStatus",
          "title": "transaction status"
        },
        "block": {
          "$ref": "#/definitions/rpcpbBlock",
          "title": "block"
        }
      }
    },
    "rpcpbBlockResponseStatus": {
      "type": "string",
      "enum": [
        "PENDIND",
        "IRREVERSIBLE"
      ],
      "default": "PENDIND",
      "description": "The enumeration defines block status.\n\n - PENDIND: pending in block cache\n - IRREVERSIBLE: irreversible"
    },
    "rpcpbChainInfoResponse": {
      "type": "object",
      "properties": {
        "net_name": {
          "type": "string",
          "title": "the name of network, such mainnet or testnet"
        },
        "protocol_version": {
          "type": "string",
          "title": "the iost protocol version"
        },
        "head_block": {
          "type": "string",
          "format": "int64",
          "title": "head block height"
        },
        "head_block_hash": {
          "type": "string",
          "title": "head block hash"
        },
        "lib_block": {
          "type": "string",
          "format": "int64",
          "title": "last irreversible block number"
        },
        "lib_block_hash": {
          "type": "string",
          "title": "last irreversible block hash"
        },
        "witness_list": {
          "type": "array",
          "items": {
            "type": "string"
          },
          "title": "the current witness list"
        }
      },
      "description": "The message defines chain information response."
    },
    "rpcpbContract": {
      "type": "object",
      "properties": {
        "id": {
          "type": "string",
          "title": "contract id"
        },
        "code": {
          "type": "string",
          "title": "contract code"
        },
        "language": {
          "type": "string",
          "title": "contract language"
        },
        "version": {
          "type": "string",
          "title": "contract version"
        },
        "abis": {
          "type": "array",
          "items": {
            "$ref": "#/definitions/ContractABI"
          },
          "title": "contract abis"
        }
      },
      "description": "The message defines the contract struct."
    },
    "rpcpbEvent": {
      "type": "object",
      "properties": {
        "topic": {
          "$ref": "#/definitions/EventTopic",
          "title": "event topic"
        },
        "data": {
          "type": "string",
          "title": "event data"
        },
        "time": {
          "type": "string",
          "format": "int64",
          "title": "event time"
        }
      },
      "description": "The message defines event struct."
    },
    "rpcpbFrozenBalance": {
      "type": "object",
      "properties": {
        "amount": {
          "type": "number",
          "format": "double",
          "title": "balance amount"
        },
        "time": {
          "type": "string",
          "format": "int64",
          "title": "free time"
        }
      },
      "description": "The message defines the account's frozen balance."
    },
    "rpcpbGasRatioResponse": {
      "type": "object",
      "properties": {
        "lowest_gas_ratio": {
          "type": "number",
          "format": "double",
          "title": "lowest gas ratio in head block"
        },
        "median_gas_ratio": {
          "type": "number",
          "format": "double",
          "title": "median gas ratio in head block"
        }
      }
    },
    "rpcpbGetContractStorageRequest": {
      "type": "object",
      "properties": {
        "id": {
          "type": "string",
          "title": "contract id"
        },
        "key": {
          "type": "string",
          "title": "the key in the StateDB"
        },
        "field": {
          "type": "string",
          "title": "get the value from StateDB, field is needed if StateDB[key] is a map.(we get StateDB[key][field] in this case)"
        },
        "by_longest_chain": {
          "type": "boolean",
          "format": "boolean",
          "title": "get data by longest chain's head block or last irreversible block"
        }
      },
      "description": "The message defines get contract storage request."
    },
    "rpcpbGetContractStorageResponse": {
      "type": "object",
      "properties": {
        "data": {
          "type": "string",
          "title": "the json string data"
        }
      },
      "description": "The message defines get contract storage response."
    },
    "rpcpbGetToken721BalanceResponse": {
      "type": "object",
      "properties": {
        "balance": {
          "type": "string",
          "format": "int64",
          "title": "token balance"
        },
        "tokenIDs": {
          "type": "array",
          "items": {
            "type": "string"
          },
          "title": "balance information"
        }
      },
      "description": "The message defines get token721 balance response."
    },
    "rpcpbGetToken721MetadataResponse": {
      "type": "object",
      "properties": {
        "metadata": {
          "type": "string",
          "title": "token metadata"
        }
      },
      "description": "The message defines get token721 metadata response."
    },
    "rpcpbGetToken721OwnerResponse": {
      "type": "object",
      "properties": {
        "owner": {
          "type": "string",
          "title": "token owner"
        }
      },
      "description": "The message defines get token721 owner response."
    },
    "rpcpbGetTokenBalanceResponse": {
      "type": "object",
      "properties": {
        "balance": {
          "type": "number",
          "format": "double",
          "title": "token balance"
        },
        "frozen_balances": {
          "type": "array",
          "items": {
            "$ref": "#/definitions/rpcpbFrozenBalance"
          },
          "title": "frozen balance information"
        }
      },
      "description": "The message defines get token balance response."
    },
    "rpcpbNetworkInfo": {
      "type": "object",
      "properties": {
        "id": {
          "type": "string",
          "title": "local network ID"
        },
        "peer_count": {
          "type": "integer",
          "format": "int32",
          "title": "peer connection count"
        },
        "peer_info": {
          "type": "array",
          "items": {
            "$ref": "#/definitions/rpcpbPeerInfo"
          },
          "title": "peers' information"
        }
      },
      "description": "The message defines network connection information."
    },
    "rpcpbNodeInfoResponse": {
      "type": "object",
      "properties": {
        "build_time": {
          "type": "string",
          "title": "build time"
        },
        "git_hash": {
          "type": "string",
          "title": "git hash"
        },
        "mode": {
          "type": "string",
          "title": "node mode"
        },
        "network": {
          "$ref": "#/definitions/rpcpbNetworkInfo",
          "title": "network connection information"
        }
      },
      "description": "The message containing the node's information."
    },
    "rpcpbPeerInfo": {
      "type": "object",
      "properties": {
        "id": {
          "type": "string",
          "title": "peer ID"
        },
        "addr": {
          "type": "string",
          "title": "peer addr"
        }
      },
      "description": "The message defines peer information."
    },
    "rpcpbRAMInfoResponse": {
      "type": "object",
      "properties": {
        "used_ram": {
          "type": "string",
          "format": "int64",
          "title": "how many bytes have been used"
        },
        "available_ram": {
          "type": "string",
          "format": "int64",
          "title": "how many bytes have not been used"
        },
        "total_ram": {
          "type": "string",
          "format": "int64",
          "title": "total ram byte"
        },
        "sell_price": {
          "type": "number",
          "format": "double",
          "title": "User can sell NUM bytes RAM to system to get `NUM * sell_price` IOSTs"
        },
        "buy_price": {
          "type": "number",
          "format": "double",
          "title": "User can spend approximate `NUM * buy_price` IOSTs for NUM bytes RAM"
        }
      },
      "description": "The message containing blockchain's ram information."
    },
    "rpcpbSendTransactionResponse": {
      "type": "object",
      "properties": {
        "hash": {
          "type": "string",
          "title": "the final transaction hash"
        }
      },
      "description": "The message defines send transaction response."
    },
    "rpcpbSignature": {
      "type": "object",
      "properties": {
        "algorithm": {
          "$ref": "#/definitions/SignatureAlgorithm",
          "title": "signature algorithm"
        },
        "signature": {
          "type": "string",
          "format": "byte",
          "title": "signature bytes"
        },
        "public_key": {
          "type": "string",
          "format": "byte",
          "title": "public key"
        }
      },
      "description": "The message defines signature struct."
    },
    "rpcpbSubscribeRequest": {
      "type": "object",
      "properties": {
        "topics": {
          "type": "array",
          "items": {
            "$ref": "#/definitions/EventTopic"
          }
        },
        "filter": {
          "$ref": "#/definitions/SubscribeRequestFilter"
        }
      },
      "description": "The message defines subscribe request."
    },
    "rpcpbSubscribeResponse": {
      "type": "object",
      "properties": {
        "event": {
          "$ref": "#/definitions/rpcpbEvent"
        }
      },
      "description": "The message defines subscribe response."
    },
    "rpcpbTransaction": {
      "type": "object",
      "properties": {
        "hash": {
          "type": "string",
          "title": "transaction hash"
        },
        "time": {
          "type": "string",
          "format": "int64",
          "title": "transaction timestamp"
        },
        "expiration": {
          "type": "string",
          "format": "int64",
          "title": "expiration timestamp"
        },
        "gas_ratio": {
          "type": "number",
          "format": "double",
          "title": "gas gas_ratio"
        },
        "gas_limit": {
          "type": "number",
          "format": "double",
          "title": "gas limit"
        },
        "delay": {
          "type": "string",
          "format": "int64",
          "title": "delay nanoseconds"
        },
        "actions": {
          "type": "array",
          "items": {
            "$ref": "#/definitions/rpcpbAction"
          },
          "title": "action list"
        },
        "signers": {
          "type": "array",
          "items": {
            "type": "string"
          },
          "title": "signer list"
        },
        "publisher": {
          "type": "string",
          "title": "publisher"
        },
        "referred_tx": {
          "type": "string",
          "title": "referred transaction hash"
        },
        "amount_limit": {
          "type": "array",
          "items": {
            "$ref": "#/definitions/rpcpbAmountLimit"
          },
          "title": "amount limit"
        },
        "tx_receipt": {
          "$ref": "#/definitions/rpcpbTxReceipt",
          "title": "transaction receipt"
        }
      },
      "description": "The message defines transaction struct."
    },
    "rpcpbTransactionRequest": {
      "type": "object",
      "properties": {
        "time": {
          "type": "string",
          "format": "int64",
          "title": "transaction timestamp"
        },
        "expiration": {
          "type": "string",
          "format": "int64",
          "title": "expiration timestamp"
        },
        "gas_ratio": {
          "type": "number",
          "format": "double",
          "title": "gas price"
        },
        "gas_limit": {
          "type": "number",
          "format": "double",
          "title": "gas limit"
        },
        "delay": {
          "type": "string",
          "format": "int64",
          "title": "delay nanoseconds"
        },
        "actions": {
          "type": "array",
          "items": {
            "$ref": "#/definitions/rpcpbAction"
          },
          "title": "action list"
        },
        "amount_limit": {
          "type": "array",
          "items": {
            "$ref": "#/definitions/rpcpbAmountLimit"
          },
          "title": "amount limit"
        },
        "signers": {
          "type": "array",
          "items": {
            "type": "string"
          },
          "title": "signer list"
        },
        "signatures": {
          "type": "array",
          "items": {
            "$ref": "#/definitions/rpcpbSignature"
          },
          "title": "signatures of signers"
        },
        "publisher": {
          "type": "string",
          "title": "publisher"
        },
        "publisher_sigs": {
          "type": "array",
          "items": {
            "$ref": "#/definitions/rpcpbSignature"
          },
          "title": "signatures of publisher"
        }
      },
      "description": "The message defines the transaction request."
    },
    "rpcpbTransactionResponse": {
      "type": "object",
      "properties": {
        "status": {
          "$ref": "#/definitions/rpcpbTransactionResponseStatus",
          "title": "transaction status"
        },
        "transaction": {
          "$ref": "#/definitions/rpcpbTransaction",
          "title": "transaction"
        }
      },
      "description": "The message defines transaction response."
    },
    "rpcpbTransactionResponseStatus": {
      "type": "string",
      "enum": [
        "PENDIND",
        "PACKED",
        "IRREVERSIBLE"
      ],
      "default": "PENDIND",
      "description": "The enumeration defines transaction status.\n\n - PENDIND: pending in transaction pool\n - PACKED: packed in a block that has not been confirmed\n - IRREVERSIBLE: packed in a block that is irreversible"
    },
    "rpcpbTxReceipt": {
      "type": "object",
      "properties": {
        "tx_hash": {
          "type": "string",
          "title": "transaction hash"
        },
        "gas_usage": {
          "type": "number",
          "format": "double",
          "title": "gas usage"
        },
        "ram_usage": {
          "type": "object",
          "additionalProperties": {
            "type": "string",
            "format": "int64"
          },
          "title": "ram usage"
        },
        "status_code": {
          "$ref": "#/definitions/TxReceiptStatusCode",
          "title": "status code"
        },
        "message": {
          "type": "string",
          "title": "message"
        },
        "returns": {
          "type": "array",
          "items": {
            "type": "string"
          },
          "title": "transaction returns"
        },
        "receipts": {
          "type": "array",
          "items": {
            "$ref": "#/definitions/TxReceiptReceipt"
          },
          "title": "transaction receipts"
        }
      },
      "description": "The message defines the transaction receipt struct."
    }
  }
}<|MERGE_RESOLUTION|>--- conflicted
+++ resolved
@@ -257,22 +257,31 @@
         ]
       }
     },
-<<<<<<< HEAD
+    "/getRAMInfo": {
+      "get": {
+        "summary": "get current blockchain ram information",
+        "operationId": "GetRAMInfo",
+        "responses": {
+          "200": {
+            "description": "A successful response.",
+            "schema": {
+              "$ref": "#/definitions/rpcpbRAMInfoResponse"
+            }
+          }
+        },
+        "tags": [
+          "ApiService"
+        ]
+      }
+    },
     "/getToken721Balance/{account}/{token}/{by_longest_chain}": {
       "get": {
         "summary": "get token721 balance",
         "operationId": "GetToken721Balance",
-=======
-    "/getRAMInfo": {
-      "get": {
-        "summary": "get current blockchain ram information",
-        "operationId": "GetRAMInfo",
->>>>>>> 0815bf64
-        "responses": {
-          "200": {
-            "description": "A successful response.",
-            "schema": {
-<<<<<<< HEAD
+        "responses": {
+          "200": {
+            "description": "A successful response.",
+            "schema": {
               "$ref": "#/definitions/rpcpbGetToken721BalanceResponse"
             }
           }
@@ -383,12 +392,6 @@
             "format": "boolean"
           }
         ],
-=======
-              "$ref": "#/definitions/rpcpbRAMInfoResponse"
-            }
-          }
-        },
->>>>>>> 0815bf64
         "tags": [
           "ApiService"
         ]
