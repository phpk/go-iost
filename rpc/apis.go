package rpc

import (
	"context"
	"fmt"
	"net"
	"strconv"
	"strings"
	"time"

	"google.golang.org/grpc"

	"github.com/iost-official/Go-IOS-Protocol/common"
	"github.com/iost-official/Go-IOS-Protocol/core/block"
	"github.com/iost-official/Go-IOS-Protocol/core/blockcache"
	"github.com/iost-official/Go-IOS-Protocol/core/event"
	"github.com/iost-official/Go-IOS-Protocol/core/global"
	"github.com/iost-official/Go-IOS-Protocol/core/tx"
	"github.com/iost-official/Go-IOS-Protocol/core/txpool"
	"github.com/iost-official/Go-IOS-Protocol/db"
	"github.com/iost-official/Go-IOS-Protocol/ilog"
	"github.com/iost-official/Go-IOS-Protocol/vm/database"
)

//go:generate mockgen -destination mock_rpc/mock_rpc.go -package rpc_mock github.com/iost-official/Go-IOS-Protocol/new_rpc ApisServer

// RPCServer is the class of RPC server
type RPCServer struct {
	bc      blockcache.BlockCache
	txdb    tx.TxDB
	txpool  txpool.TxPool
	bchain  block.Chain
	forkDB  db.MVCCDB
	visitor *database.Visitor
	port    int
}

// newRPCServer
func NewRPCServer(tp txpool.TxPool, bcache blockcache.BlockCache, _global global.BaseVariable) *RPCServer {
	forkDb := _global.StateDB().Fork()
	return &RPCServer{
		txdb:    _global.TxDB(),
		txpool:  tp,
		bchain:  _global.BlockChain(),
		bc:      bcache,
		forkDB:  forkDb,
		visitor: database.NewVisitor(0, forkDb),
		port:    _global.Config().RPC.GRPCPort,
	}
}

// Start ...
func (s *RPCServer) Start() error {
	port := strconv.Itoa(s.port)
	if !strings.HasPrefix(port, ":") {
		port = ":" + port
	}

	lis, err := net.Listen("tcp4", port)
	if err != nil {
		return fmt.Errorf("failed to listen: %v", err)
	}

	server := grpc.NewServer()
	if s == nil {
		return fmt.Errorf("failed to rpc NewServer")
	}

	RegisterApisServer(server, s)
	go server.Serve(lis)
	ilog.Info("RPCServer Start")
	return nil
}

// Stop ...
func (s *RPCServer) Stop() {
	return
}

// GetHeight ...
func (s *RPCServer) GetHeight(ctx context.Context, void *VoidReq) (*HeightRes, error) {
	return &HeightRes{
		Height: s.bchain.Length() - 1,
	}, nil
}

// GetTxByHash ...
func (s *RPCServer) GetTxByHash(ctx context.Context, hash *HashReq) (*tx.TxRaw, error) {
	if hash == nil {
		return nil, fmt.Errorf("argument cannot be nil pointer")
	}
	txHash := hash.Hash
	txHashBytes := common.Base58Decode(txHash)

<<<<<<< HEAD
	trx, err := s.txdb.GetTx(txHash)
=======
	trx, err := s.txdb.Get(txHashBytes)
>>>>>>> b3d86d3b
	if err != nil {
		return nil, err
	}
	txRaw := trx.ToTxRaw()
	return txRaw, nil
}

// GetBlockByHash ...
func (s *RPCServer) GetBlockByHash(ctx context.Context, blkHashReq *BlockByHashReq) (*BlockInfo, error) {
	if blkHashReq == nil {
		return nil, fmt.Errorf("argument cannot be nil pointer")
	}

	hash := blkHashReq.Hash
	hashBytes := common.Base58Decode(hash)
	complete := blkHashReq.Complete

	blk, _ := s.bchain.GetBlockByHash(hashBytes)
	if blk == nil {
		blk, _ = s.bc.GetBlockByHash(hashBytes)
	}
	if blk == nil {
		return nil, fmt.Errorf("cant find the block")
	}
	blkInfo := &BlockInfo{
		Head:   blk.Head,
		Txs:    make([]*tx.TxRaw, 0),
		Txhash: make([]string, 0),
	}
	for _, trx := range blk.Txs {
		if complete {
			blkInfo.Txs = append(blkInfo.Txs, trx.ToTxRaw())
		} else {
			blkInfo.Txhash = append(blkInfo.Txhash, string(trx.Hash()))
		}
	}
	return blkInfo, nil
}

// GetBlockByNum ...
func (s *RPCServer) GetBlockByNum(ctx context.Context, blkNumReq *BlockByNumReq) (*BlockInfo, error) {
	if blkNumReq == nil {
		return nil, fmt.Errorf("argument cannot be nil pointer")
	}

	num := blkNumReq.Num
	complete := blkNumReq.Complete

	blk, _ := s.bchain.GetBlockByNumber(num)
	if blk == nil {
		blk, _ = s.bc.GetBlockByNumber(num)
	}
	if blk == nil {
		return nil, fmt.Errorf("cant find the block")
	}
	blkInfo := &BlockInfo{
		Head:   blk.Head,
		Txs:    make([]*tx.TxRaw, 0),
		Txhash: make([]string, 0),
	}
	for _, trx := range blk.Txs {
		if complete {
			blkInfo.Txs = append(blkInfo.Txs, trx.ToTxRaw())
		} else {
			blkInfo.Txhash = append(blkInfo.Txhash, string(trx.Hash()))
		}
	}
	return blkInfo, nil
}

// GetState ...
func (s *RPCServer) GetState(ctx context.Context, key *GetStateReq) (*GetStateRes, error) {
	if key == nil {
		return nil, fmt.Errorf("argument cannot be nil pointer")
	}
	return &GetStateRes{
		Value: s.visitor.BasicHandler.Get(key.Key),
	}, nil
}

// GetBalance ...
func (s *RPCServer) GetBalance(ctx context.Context, key *GetBalanceReq) (*GetBalanceRes, error) {
	if key == nil {
		return nil, fmt.Errorf("argument cannot be nil pointer")
	}
	if key.UseLongestChain {
		s.forkDB.Checkout(string(s.bc.Head().Block.HeadHash())) // long
	} else {
		s.forkDB.Checkout(string(s.bc.LinkedRoot().Block.HeadHash())) // confirm
	}
	return &GetBalanceRes{
		Balance: s.visitor.Balance(key.ID),
	}, nil
}

// SendRawTx ...
func (s *RPCServer) SendRawTx(ctx context.Context, rawTx *RawTxReq) (*SendRawTxRes, error) {
	ilog.Info("RPC received rawTx")
	if rawTx == nil {
		return nil, fmt.Errorf("argument cannot be nil pointer")
	}
	var trx tx.Tx
	err := trx.Decode(rawTx.Data)
	if err != nil {
		return nil, err
	}
	// add servi
	//tx.RecordTx(trx, tx.Data.Self())
	ilog.Infof("the Tx is:\n%+v\n", trx)
	ret := s.txpool.AddTx(&trx)
	switch ret {
	case txpool.TimeError:
		return nil, fmt.Errorf("tx err:%v", "TimeError")
	case txpool.VerifyError:
		return nil, fmt.Errorf("tx err:%v", "VerifyError")
	case txpool.DupError:
		return nil, fmt.Errorf("tx err:%v", "DupError")
	case txpool.GasPriceError:
		return nil, fmt.Errorf("tx err:%v", "GasPriceError")
	default:
	}
	res := SendRawTxRes{}
	res.Hash = string(trx.Hash())
	return &res, nil
}

// EstimateGas ...
func (s *RPCServer) EstimateGas(ctx context.Context, rawTx *RawTxReq) (*GasRes, error) {
	return nil, nil
}

// Subscribe ...
func (s *RPCServer) Subscribe(req *SubscribeReq, res Apis_SubscribeServer) error {
	ec := event.GetEventCollectorInstance()
	sub := event.NewSubscription(100, req.Topics)
	ec.Subscribe(sub)
	defer ec.Unsubscribe(sub)

	timerChan := time.NewTicker(time.Minute).C
forloop:
	for {
		select {
		case <-timerChan:
			ilog.Debugf("timeup in subscribe send")
			break forloop
		case ev := <-sub.ReadChan():
			err := res.Send(&SubscribeRes{Ev: ev})
			if err != nil {
				return err
			}
		default:
		}
	}
	return nil
}<|MERGE_RESOLUTION|>--- conflicted
+++ resolved
@@ -92,11 +92,8 @@
 	txHash := hash.Hash
 	txHashBytes := common.Base58Decode(txHash)
 
-<<<<<<< HEAD
-	trx, err := s.txdb.GetTx(txHash)
-=======
-	trx, err := s.txdb.Get(txHashBytes)
->>>>>>> b3d86d3b
+	trx, err := s.txdb.GetTx(txHashBytes)
+
 	if err != nil {
 		return nil, err
 	}
