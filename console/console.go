package console

import (
	"bufio"
	"fmt"
	"os"
<<<<<<< HEAD
	"strconv"
	"github.com/iost-official/prototype/p2p"
	"sync"
	"github.com/iost-official/prototype/iostdb"
	"github.com/iost-official/prototype/tx/min_framework"
	"io/ioutil"
)

var wg sync.WaitGroup
var done = make(chan struct{})
var nn *p2p.NaiveNetwork
var db *iostdb.LDBDatabase

func Listen() {
	for {
=======
	"strings"
)

type Console struct {
	cmds    []Cmd
	running bool
}

func (c *Console) Init(cmds ...Cmd) error {
	c.cmds = make([]Cmd, 0)
	c.running = true
	for _, cc := range cmds {
		c.RegisterCmd(cc)
	}
	return nil
}

func (c *Console) RegisterCmd(cmd Cmd) {
	c.cmds = append(c.cmds, cmd)

}

func (c *Console) Listen(prompt string) {
	for c.running {
>>>>>>> 44697d02
		var cmd string
		fmt.Print(prompt)
		reader := bufio.NewReader(os.Stdin)
		cmd, _ = reader.ReadString('\n')
		args := strings.Fields(cmd)
		if len(args) == 0 {
			continue
		}
<<<<<<< HEAD
		switch strings.ToLower(args[0]) {
		case "exit":
			close(done)
			wg.Wait()
			fmt.Println("bye!")
			return
		default:
			fmt.Print(Run(args[0], args[1:]))
		}
=======
		fmt.Print(c.Run(args[0], args[1:]))
>>>>>>> 44697d02
	}
}

func (c *Console) Run(name string, args []string) string {
	name = strings.ToLower(name)

	for _, cmd := range c.cmds {
		if cmd.Name != name {
			continue
		}
		return cmd.Exec(c, args)
	}
	return "Command not found\n"
}

func (c *Console) Stop() {
	c.running = false
}

type Cmd struct {
	Name  string
	Usage string
<<<<<<< HEAD
	Exec  func(args []string) string
}

func init() {
	cmds = make(map[string]Cmd)

	help := Cmd{
		Name:  "help",
		Usage: `Print this manifest`,
		Exec: func(args []string) string {
			s := "======COMMAND LIST\n"
			for k, v := range cmds {
				s += fmt.Sprintf("%v :\n\t%v\n", k, v.Usage)
			}

			s += "exit :\n\tStop daemon and quit\n"
			return s
		},
	}
	RegistCmd(help)

	printchain := Cmd{
		Name:  "printchain",
		Usage: `printchain - Print all the blocks of the blockchain`,
		Exec: func(args []string) string {
			bc, to_print := transaction.NewBlockchain("", db)

			if bc == nil {
				return to_print
			}

			//defer bc.Db.Close()

			bci := bc.Iterator()

			for {
				block := bci.Next()

				to_print += fmt.Sprintf("Prev hash: %x\n", block.PrevBlockHash)
				to_print += fmt.Sprintf("Hash: %x\n", block.Hash)
				for _, tx := range(block.Transactions) {
					to_print += tx.String()
				}
				to_print += "\n"

				if len(block.PrevBlockHash) == 0 {
					break
				}
			}
			return to_print
		},
	}
	RegistCmd(printchain)

	createblockchain := Cmd{
		Name:  "createblockchain",
		Usage: `createblockchain ADDRESS - Create a blockchain and send genesis block reward to ADDRESS`,
		Exec: func(args []string) string {
			if len(args) != 1 {
				return "Invalid arguments!\n"
			}
			bc, to_print := transaction.CreateBlockchain(args[0], db, nn)

			if bc == nil {
				return to_print
			}

			//defer bc.Db.Close()

			to_print += "Done!\n"
			return to_print
		},
	}
	RegistCmd(createblockchain)

	getbalance := Cmd{
		Name:  "getbalance",
		Usage: `getbalance ADDRESS - Get balance of ADDRESS`,
		Exec: func(args []string) string {
			if len(args) != 1 {
				return "Invalid arguments!\n"
			}
			address := args[0]
			bc, to_print := transaction.NewBlockchain(address, db)

			if bc == nil {
				return to_print
			}

			//defer bc.Db.Close()

			balance := 0
			UTXOs := bc.FindUTXO(address)

			for _, out := range UTXOs {
				balance += out.Value
			}

			return fmt.Sprintf("Balance of '%s': %d\n", address, balance)
		},
	}
	RegistCmd(getbalance)

	send := Cmd{
		Name:  "send",
		Usage: `send FROM TO AMOUNT - Send AMOUNT of coins from FROM address to TO`,
		Exec: func(args []string) string {
			if len(args) != 3 {
				return "Invalid arguments!\n"
			}
			from := args[0]
			to := args[1]
			amount, err := strconv.Atoi(args[2])
			if err != nil {
				return "Invalid arguments!\n"
			}

			bc, to_print := transaction.NewBlockchain(from, db)

			if bc == nil {
				return to_print
			}

			//defer bc.Db.Close()

			tx, to_print := transaction.NewUTXOTransaction(from, to, amount, bc)

			if tx == nil {
				return to_print
			}

			bc.MineBlock([]*transaction.Transaction{tx}, nn)
			to_print += "\nSuccess!\n"
			return to_print
		},
	}
	RegistCmd(send)

	connect := Cmd{
		Name:  "connect",
		Usage: `connect PORT - Connect to the network. Listen to PORT`,
		Exec: func(args []string) string {
			if len(args) != 1 {
				return "Invalid arguments!\n"
			}
			port, err := strconv.Atoi(args[0])
			if err != nil {
				return "Invalid arguments!\n"
			}

			dirname, _ := ioutil.TempDir(os.TempDir(), min_framework.DbFile)
			db, err = iostdb.NewLDBDatabase(dirname, 0, 0)
			if err != nil{
				return "Can't open database"
			}

			nn = p2p.NewNaiveNetwork()
			lis, err := nn.Listen(uint16(port))
			if err != nil {
				return fmt.Sprint(err) + "\n"
			}

			wg.Add(1)
			go func(<-chan p2p.Request, ) {
				defer wg.Done()
				for {
					select{
					case message := <-lis:
						//fmt.Printf("\n%+v\n>", message)
						encodedBlock := message.Body
						block := transaction.DeserializeBlock(encodedBlock)
						err1 := db.Put(block.Hash, encodedBlock)
						err2 := db.Put([]byte("l"), block.Hash)
						if err1 != nil || err2 != nil {
							fmt.Printf("Write to database error! \nSync failed.\n>")
						}else{
							fmt.Printf("Sync successfully!\n>")
						}
					case <-done:
						fmt.Printf("Port %d is done\n", port)
						return
					}
				}
			}(lis)
			return fmt.Sprintf("Connected with port %d successfully!\n", port)
		},
	}
	RegistCmd(connect)

	broadcast := Cmd{
		Name:  "broadcast",
		Usage: `broadcast`,
		Exec: func(args []string) string {
			nn.Send(p2p.Request{
				Time:    1,
				From:    "test1",
				To:      "test2",
				ReqType: 1,
				Body:    []byte{1, 1, 2, 3},
			})
			return "Broadcast successfully!\n"
		},
	}
	RegistCmd(broadcast)
=======
	Exec  func(host *Console, args []string) string
>>>>>>> 44697d02
}<|MERGE_RESOLUTION|>--- conflicted
+++ resolved
@@ -4,30 +4,22 @@
 	"bufio"
 	"fmt"
 	"os"
-<<<<<<< HEAD
-	"strconv"
+	"strings"
 	"github.com/iost-official/prototype/p2p"
+	"github.com/iost-official/prototype/iostdb"
 	"sync"
-	"github.com/iost-official/prototype/iostdb"
-	"github.com/iost-official/prototype/tx/min_framework"
-	"io/ioutil"
-)
-
-var wg sync.WaitGroup
-var done = make(chan struct{})
-var nn *p2p.NaiveNetwork
-var db *iostdb.LDBDatabase
-
-func Listen() {
-	for {
-=======
-	"strings"
 )
 
 type Console struct {
 	cmds    []Cmd
 	running bool
 }
+
+var Wg sync.WaitGroup
+var Done = make(chan struct{})
+var Nn *p2p.NaiveNetwork
+var Db *iostdb.LDBDatabase
+
 
 func (c *Console) Init(cmds ...Cmd) error {
 	c.cmds = make([]Cmd, 0)
@@ -40,12 +32,10 @@
 
 func (c *Console) RegisterCmd(cmd Cmd) {
 	c.cmds = append(c.cmds, cmd)
-
 }
 
 func (c *Console) Listen(prompt string) {
 	for c.running {
->>>>>>> 44697d02
 		var cmd string
 		fmt.Print(prompt)
 		reader := bufio.NewReader(os.Stdin)
@@ -54,19 +44,7 @@
 		if len(args) == 0 {
 			continue
 		}
-<<<<<<< HEAD
-		switch strings.ToLower(args[0]) {
-		case "exit":
-			close(done)
-			wg.Wait()
-			fmt.Println("bye!")
-			return
-		default:
-			fmt.Print(Run(args[0], args[1:]))
-		}
-=======
 		fmt.Print(c.Run(args[0], args[1:]))
->>>>>>> 44697d02
 	}
 }
 
@@ -89,212 +67,5 @@
 type Cmd struct {
 	Name  string
 	Usage string
-<<<<<<< HEAD
-	Exec  func(args []string) string
-}
-
-func init() {
-	cmds = make(map[string]Cmd)
-
-	help := Cmd{
-		Name:  "help",
-		Usage: `Print this manifest`,
-		Exec: func(args []string) string {
-			s := "======COMMAND LIST\n"
-			for k, v := range cmds {
-				s += fmt.Sprintf("%v :\n\t%v\n", k, v.Usage)
-			}
-
-			s += "exit :\n\tStop daemon and quit\n"
-			return s
-		},
-	}
-	RegistCmd(help)
-
-	printchain := Cmd{
-		Name:  "printchain",
-		Usage: `printchain - Print all the blocks of the blockchain`,
-		Exec: func(args []string) string {
-			bc, to_print := transaction.NewBlockchain("", db)
-
-			if bc == nil {
-				return to_print
-			}
-
-			//defer bc.Db.Close()
-
-			bci := bc.Iterator()
-
-			for {
-				block := bci.Next()
-
-				to_print += fmt.Sprintf("Prev hash: %x\n", block.PrevBlockHash)
-				to_print += fmt.Sprintf("Hash: %x\n", block.Hash)
-				for _, tx := range(block.Transactions) {
-					to_print += tx.String()
-				}
-				to_print += "\n"
-
-				if len(block.PrevBlockHash) == 0 {
-					break
-				}
-			}
-			return to_print
-		},
-	}
-	RegistCmd(printchain)
-
-	createblockchain := Cmd{
-		Name:  "createblockchain",
-		Usage: `createblockchain ADDRESS - Create a blockchain and send genesis block reward to ADDRESS`,
-		Exec: func(args []string) string {
-			if len(args) != 1 {
-				return "Invalid arguments!\n"
-			}
-			bc, to_print := transaction.CreateBlockchain(args[0], db, nn)
-
-			if bc == nil {
-				return to_print
-			}
-
-			//defer bc.Db.Close()
-
-			to_print += "Done!\n"
-			return to_print
-		},
-	}
-	RegistCmd(createblockchain)
-
-	getbalance := Cmd{
-		Name:  "getbalance",
-		Usage: `getbalance ADDRESS - Get balance of ADDRESS`,
-		Exec: func(args []string) string {
-			if len(args) != 1 {
-				return "Invalid arguments!\n"
-			}
-			address := args[0]
-			bc, to_print := transaction.NewBlockchain(address, db)
-
-			if bc == nil {
-				return to_print
-			}
-
-			//defer bc.Db.Close()
-
-			balance := 0
-			UTXOs := bc.FindUTXO(address)
-
-			for _, out := range UTXOs {
-				balance += out.Value
-			}
-
-			return fmt.Sprintf("Balance of '%s': %d\n", address, balance)
-		},
-	}
-	RegistCmd(getbalance)
-
-	send := Cmd{
-		Name:  "send",
-		Usage: `send FROM TO AMOUNT - Send AMOUNT of coins from FROM address to TO`,
-		Exec: func(args []string) string {
-			if len(args) != 3 {
-				return "Invalid arguments!\n"
-			}
-			from := args[0]
-			to := args[1]
-			amount, err := strconv.Atoi(args[2])
-			if err != nil {
-				return "Invalid arguments!\n"
-			}
-
-			bc, to_print := transaction.NewBlockchain(from, db)
-
-			if bc == nil {
-				return to_print
-			}
-
-			//defer bc.Db.Close()
-
-			tx, to_print := transaction.NewUTXOTransaction(from, to, amount, bc)
-
-			if tx == nil {
-				return to_print
-			}
-
-			bc.MineBlock([]*transaction.Transaction{tx}, nn)
-			to_print += "\nSuccess!\n"
-			return to_print
-		},
-	}
-	RegistCmd(send)
-
-	connect := Cmd{
-		Name:  "connect",
-		Usage: `connect PORT - Connect to the network. Listen to PORT`,
-		Exec: func(args []string) string {
-			if len(args) != 1 {
-				return "Invalid arguments!\n"
-			}
-			port, err := strconv.Atoi(args[0])
-			if err != nil {
-				return "Invalid arguments!\n"
-			}
-
-			dirname, _ := ioutil.TempDir(os.TempDir(), min_framework.DbFile)
-			db, err = iostdb.NewLDBDatabase(dirname, 0, 0)
-			if err != nil{
-				return "Can't open database"
-			}
-
-			nn = p2p.NewNaiveNetwork()
-			lis, err := nn.Listen(uint16(port))
-			if err != nil {
-				return fmt.Sprint(err) + "\n"
-			}
-
-			wg.Add(1)
-			go func(<-chan p2p.Request, ) {
-				defer wg.Done()
-				for {
-					select{
-					case message := <-lis:
-						//fmt.Printf("\n%+v\n>", message)
-						encodedBlock := message.Body
-						block := transaction.DeserializeBlock(encodedBlock)
-						err1 := db.Put(block.Hash, encodedBlock)
-						err2 := db.Put([]byte("l"), block.Hash)
-						if err1 != nil || err2 != nil {
-							fmt.Printf("Write to database error! \nSync failed.\n>")
-						}else{
-							fmt.Printf("Sync successfully!\n>")
-						}
-					case <-done:
-						fmt.Printf("Port %d is done\n", port)
-						return
-					}
-				}
-			}(lis)
-			return fmt.Sprintf("Connected with port %d successfully!\n", port)
-		},
-	}
-	RegistCmd(connect)
-
-	broadcast := Cmd{
-		Name:  "broadcast",
-		Usage: `broadcast`,
-		Exec: func(args []string) string {
-			nn.Send(p2p.Request{
-				Time:    1,
-				From:    "test1",
-				To:      "test2",
-				ReqType: 1,
-				Body:    []byte{1, 1, 2, 3},
-			})
-			return "Broadcast successfully!\n"
-		},
-	}
-	RegistCmd(broadcast)
-=======
 	Exec  func(host *Console, args []string) string
->>>>>>> 44697d02
 }