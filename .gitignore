--- conflicted
+++ resolved
@@ -94,15 +94,13 @@
 *.log
 /network/router.go
 /core/block/database/
-<<<<<<< HEAD
+
 /core/tx/database/
 # ctags
 tags
 
 # .swap file
 *.swp
-=======
 
 iwallet/test
 iwallet/iwallet
->>>>>>> 8aa60b9e
