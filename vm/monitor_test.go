package vm

import (
	"testing"

	"time"

	. "github.com/golang/mock/gomock"
	"github.com/iost-official/go-iost/core/contract"
	"github.com/iost-official/go-iost/vm/database"
	"github.com/iost-official/go-iost/vm/host"
)

func Init(t *testing.T) (*Monitor, *MockVM, *database.MockIMultiValue, *database.Visitor) {
	mc := NewController(t)
	defer mc.Finish()
	vm := NewMockVM(mc)
	db := database.NewMockIMultiValue(mc)
	vi := database.NewVisitor(100, db)
	pm := NewMonitor()
	pm.vms[""] = vm
	return pm, vm, db, vi
}

func TestMonitor_Call(t *testing.T) {
	monitor, vm, db, vi := Init(t)

	ctx := host.NewContext(nil)
<<<<<<< HEAD
	ctx.Set("gas_price", int64(1))
	ctx.Set("stack_height", 1)
=======
	ctx.Set("gas_ratio", int64(100))
>>>>>>> 9c57ca54

	h := host.NewHost(ctx, vi, monitor, nil)

	flag := false

	vm.EXPECT().LoadAndCall(Any(), Any(), Any(), Any()).DoAndReturn(func(h *host.Host, c *contract.Contract, api string, args ...string) (rtn []string, cost contract.Cost, err error) {
		flag = true
		return []string{"world"}, cost, nil
	})

	c := contract.Contract{
		ID:   "Contract",
		Code: "codes",
		Info: &contract.Info{
			Lang:    "",
			Version: "1.0.0",
			Abi: []*contract.ABI{
				{
					Name: "abi",
					Args: []string{"string"},
				},
			},
		},
	}

	db.EXPECT().Get(Any(), Any()).DoAndReturn(func(table string, key string) (string, error) {
		return c.Encode(), nil
	})

	monitor.Call(h, "Contract", "abi", "[\"1\"]")

	if !flag {
		t.Fatal(flag)
	}
}

func TestMonitor_Context(t *testing.T) {
	monitor, vm, db, vi := Init(t)
	ctx := host.NewContext(nil)
<<<<<<< HEAD
	ctx.Set("gas_price", int64(1))
	ctx.Set("stack_height", 1)
=======
	ctx.Set("gas_ratio", int64(100))
>>>>>>> 9c57ca54

	h := host.NewHost(ctx, vi, monitor, nil)

	outerFlag := false
	innerFlag := false

	vm.EXPECT().LoadAndCall(Any(), Any(), "outer", Any()).DoAndReturn(func(h *host.Host, c *contract.Contract, api string, args ...interface{}) (rtn []string, cost contract.Cost, err error) {
		outerFlag = true
		monitor.Call(h, "Contract", "inner", "[\"hello\"]")

		return []string{"world"}, cost, nil
	})

	vm.EXPECT().LoadAndCall(Any(), Any(), "inner", Any()).DoAndReturn(func(h *host.Host, c *contract.Contract, api string, args ...interface{}) (rtn []string, cost contract.Cost, err error) {
		innerFlag = true
		return []string{"world"}, cost, nil
	})
	c := contract.Contract{
		ID:   "Contract",
		Code: "codes",
		Info: &contract.Info{
			Lang:    "",
			Version: "1.0.0",
			Abi: []*contract.ABI{
				{
					Name: "outer",
					Args: []string{"number"},
				},
				{
					Name: "inner",
					Args: []string{"string"},
				},
			},
		},
	}

	db.EXPECT().Get(Any(), Any()).DoAndReturn(func(table string, key string) (string, error) {
		return c.Encode(), nil
	})

	monitor.Call(h, "Contract", "outer", "[1]")

	if !outerFlag || !innerFlag {
		t.Fatal(outerFlag, innerFlag)
	}
}

func TestMonitor_HostCall(t *testing.T) {
	monitor, vm, db, vi := Init(t)
	staticMonitor = monitor

	ctx := host.NewContext(nil)

	ctx.Set("gas_ratio", int64(100))
	ctx.Set("stack_height", 1)
	ctx.Set("stack0", "test")

	h := host.NewHost(ctx, vi, monitor, nil)
	outerFlag := false
	innerFlag := false

	vm.EXPECT().LoadAndCall(Any(), Any(), "outer", Any()).DoAndReturn(func(h *host.Host, c *contract.Contract, api string, args ...interface{}) (rtn []string, cost contract.Cost, err error) {
		cost = contract.Cost0()
		outerFlag = true
		h.Call("Contract", "inner", "[\"hello\"]")

		return []string{"world"}, cost, nil
	})

	vm.EXPECT().LoadAndCall(Any(), Any(), "inner", Any()).DoAndReturn(func(h *host.Host, c *contract.Contract, api string, args ...interface{}) (rtn []string, cost contract.Cost, err error) {
		cost = contract.Cost0()
		innerFlag = true
		if h.Context().Value("abi_name") != "inner" {
			t.Fatal(h.Context())
		}

		return []string{"world"}, cost, nil
	})
	c := contract.Contract{
		ID:   "Contract",
		Code: "codes",
		Info: &contract.Info{
			Lang:    "",
			Version: "1.0.0",
			Abi: []*contract.ABI{
				{
					Name: "outer",
					Args: []string{"number"},
				},
				{
					Name: "inner",
					Args: []string{"string"},
				},
			},
		},
	}

	db.EXPECT().Get(Any(), Any()).DoAndReturn(func(table string, key string) (string, error) {
		return c.Encode(), nil
	})

	monitor.Call(h, "Contract", "outer", "[1]")

	if !outerFlag || !innerFlag {
		t.Fatal(outerFlag, innerFlag)
	}
}

func TestJSM(t *testing.T) {
	monitor, _, db, vi := Init(t)

	ctx := host.NewContext(nil)
	ctx.Set("gas_ratio", int64(100))
	ctx.GSet("gas_limit", int64(10000))
	ctx.Set("stack_height", 1)

	h := host.NewHost(ctx, vi, monitor, nil)
	h.SetDeadline(time.Now().Add(time.Second))

	c := contract.Contract{
		ID: "Contract",
		Code: `
class Contract {
 init() {

 }
 hello() {
  return "world";
 }
}

module.exports = Contract;
`,
		Info: &contract.Info{
			Lang:    "javascript",
			Version: "1.0.0",
			Abi: []*contract.ABI{
				{
					Name: "hello",
					Args: []string{},
				},
			},
		},
	}

	db.EXPECT().Get(Any(), Any()).DoAndReturn(func(table string, key string) (string, error) {
		return c.Encode(), nil
	})

	rs, co, e := monitor.Call(h, "Contract", "hello", `[]`)
	if rs[0] != "world" {
		t.Fatal(rs, co, e)
	}

}<|MERGE_RESOLUTION|>--- conflicted
+++ resolved
@@ -26,12 +26,8 @@
 	monitor, vm, db, vi := Init(t)
 
 	ctx := host.NewContext(nil)
-<<<<<<< HEAD
-	ctx.Set("gas_price", int64(1))
-	ctx.Set("stack_height", 1)
-=======
-	ctx.Set("gas_ratio", int64(100))
->>>>>>> 9c57ca54
+	ctx.Set("gas_ratio", int64(100))
+	ctx.Set("stack_height", 1)
 
 	h := host.NewHost(ctx, vi, monitor, nil)
 
@@ -71,12 +67,8 @@
 func TestMonitor_Context(t *testing.T) {
 	monitor, vm, db, vi := Init(t)
 	ctx := host.NewContext(nil)
-<<<<<<< HEAD
-	ctx.Set("gas_price", int64(1))
-	ctx.Set("stack_height", 1)
-=======
-	ctx.Set("gas_ratio", int64(100))
->>>>>>> 9c57ca54
+	ctx.Set("gas_ratio", int64(100))
+	ctx.Set("stack_height", 1)
 
 	h := host.NewHost(ctx, vi, monitor, nil)
 
