package vm

import (
	"testing"

	"fmt"

	"os"

	"time"

	"io/ioutil"

	"github.com/iost-official/go-iost/account"
	"github.com/iost-official/go-iost/common"
	"github.com/iost-official/go-iost/core/block"
	"github.com/iost-official/go-iost/core/contract"
	"github.com/iost-official/go-iost/core/tx"
	"github.com/iost-official/go-iost/crypto"
	"github.com/iost-official/go-iost/db"
	"github.com/iost-official/go-iost/ilog"
	"github.com/iost-official/go-iost/vm/database"
	"github.com/iost-official/go-iost/vm/host"
	"github.com/iost-official/go-iost/vm/native"
	. "github.com/smartystreets/goconvey/convey"
)

var testID = []string{
	"IOST4wQ6HPkSrtDRYi2TGkyMJZAB3em26fx79qR3UJC7fcxpL87wTn", "EhNiaU4DzUmjCrvynV3gaUeuj2VjB1v2DCmbGD5U2nSE",
	"IOST558jUpQvBD7F3WTKpnDAWg6HwKrfFiZ7AqhPFf4QSrmjdmBGeY", "8dJ9YKovJ5E7hkebAQaScaG1BA8snRUHPUbVcArcTVq6",
	"IOST7ZNDWeh8pHytAZdpgvp7vMpjZSSe5mUUKxDm6AXPsbdgDMAYhs", "7CnwT7BXkEFAVx6QZqC7gkDhQwbvC3d2CkMZvXHZdDMN",
	"IOST54ETA3q5eC8jAoEpfRAToiuc6Fjs5oqEahzghWkmEYs9S9CMKd", "Htarc5Sp4trjqY4WrTLtZ85CF6qx87v7CRwtV4RRGnbF",
	"IOST7GmPn8xC1RESMRS6a62RmBcCdwKbKvk2ZpxZpcXdUPoJdapnnh", "Bk8bAyG4VLBcrsoRErPuQGhwCy4C1VxfKE4jjX9oLhv",
	"IOST7ZGQL4k85v4wAxWngmow7JcX4QFQ4mtLNjgvRrEnEuCkGSBEHN", "546aCDG9igGgZqVZeybajaorP5ZeF9ghLu2oLncXk3d6",
	"IOST59uMX3Y4ab5dcq8p1wMXodANccJcj2efbcDThtkw6egvcni5L9", "DXNYRwG7dRFkbWzMNEbKfBhuS8Yn51x9J6XuTdNwB11M",
	"IOST8mFxe4kq9XciDtURFZJ8E76B8UssBgRVFA5gZN9HF5kLUVZ1BB", "AG8uECmAwFis8uxTdWqcgGD9tGDwoP6CxqhkhpuCdSeC",
	"IOST7uqa5UQPVT9ongTv6KmqDYKdVYSx4DV2reui4nuC5mm5vBt3D9", "GJt5WSSv5WZi1axd3qkb1vLEfxCEgKGupcXf45b5tERU",
	"IOST6wYBsLZmzJv22FmHAYBBsTzmV1p1mtHQwkTK9AjCH9Tg5Le4i4", "7U3uwEeGc2TF3Xde2oT66eTx1Uw15qRqYuTnMd3NNjai",
}

var systemContract = native.SystemABI()

func ininit(t *testing.T) (Engine, *database.Visitor, db.MVCCDB) {
	mvccdb, err := db.NewMVCCDB("mvcc")
	if err != nil {
		t.Fatal(err)
	}

	//mvccdb := replaceDB(t)

	vi := database.NewVisitor(0, mvccdb)
	vi.SetBalance(testID[0], 1000000)
	vi.SetContract(systemContract)
	vi.Commit()

	bh := &block.BlockHead{
		ParentHash: []byte("abc"),
		Number:     10,
		Witness:    "witness",
		Time:       123456,
	}

	e := newEngine(bh, vi)

	//e.SetUp("js_path", jsPath)
	e.SetUp("log_level", "debug")
	e.SetUp("log_enable", "")
	return e, vi, mvccdb
}

func closeMVCCDB(m db.MVCCDB) {
	m.Close()
	os.RemoveAll("mvcc")
}

func MakeTx(act *tx.Action) (*tx.Tx, error) {
	trx := tx.NewTx([]*tx.Action{act}, nil, 100000, 1, 10000000, 0)

	ac, err := account.NewKeyPair(common.Base58Decode(testID[1]), crypto.Secp256k1)
	if err != nil {
		return nil, err
	}
	trx, err = tx.SignTx(trx, ac.ID, []*account.KeyPair{ac})
	if err != nil {
		return nil, err
	}
	return trx, nil
}

func MakeTxWithAuth(act *tx.Action, ac *account.KeyPair) (*tx.Tx, error) {
	trx := tx.NewTx([]*tx.Action{act}, nil, 100000, 1, 10000000, 0)
	trx, err := tx.SignTx(trx, ac.ID, []*account.KeyPair{ac})
	if err != nil {
		return nil, err
	}
	return trx, nil
}

func TestIntergration_Transfer(t *testing.T) {
	t.Skip()
	ilog.Stop()
	e, vi, mvcc := ininit(t)
	defer closeMVCCDB(mvcc)

	act := tx.NewAction("iost.system", "Transfer", fmt.Sprintf(`["%v","%v","%v"]`, testID[0], testID[2], "0.000001"))

	trx := tx.NewTx([]*tx.Action{act}, nil, 10000, 1, 10000000, 0)

	ac, err := account.NewKeyPair(common.Base58Decode(testID[1]), crypto.Secp256k1)
	if err != nil {
		t.Fatal(err)
	}
	trx, err = tx.SignTx(trx, ac.ID, []*account.KeyPair{ac})
	if err != nil {
		t.Fatal(err)
	}

	Convey("trasfer success case", t, func() {
		r, err := e.Exec(trx, time.Second)
		if r.Status.Code != 0 {
			t.Fatal(r)
		}
		So(err, ShouldBeNil)
		So(vi.Balance(testID[0]), ShouldEqual, int64(999597))
		So(vi.Balance(testID[2]), ShouldEqual, int64(100))
	})

	act2 := tx.NewAction("iost.system", "Transfer", fmt.Sprintf(`["%v","%v",%v]`, testID[0], testID[2], "999896"))
	trx2 := tx.NewTx([]*tx.Action{act2}, nil, 10000, 1, 10000000, 0)
	trx2, err = tx.SignTx(trx2, ac.ID, []*account.KeyPair{ac})
	if err != nil {
		t.Fatal(err)
	}

	Convey("trasfer balance not enough case", t, func() {
		r, err := e.Exec(trx2, time.Second)
		if r.Status.Code != 4 {
			t.Fatal(r)
		}
		So(err, ShouldBeNil)
		So(vi.Balance(testID[0]), ShouldEqual, int64(999586))
		So(vi.Balance(testID[2]), ShouldEqual, int64(100))
	})
}

func jsHelloWorld() *contract.Contract {
	jshw := contract.Contract{
		ID: "ContractjsHelloWorld",
		Code: `
class Contract {
 init() {

 }
 hello() {
  return "world";
 }
}

module.exports = Contract;
`,
		Info: &contract.Info{
			Lang:    "javascript",
			Version: "1.0.0",
			Abi: []*contract.ABI{
				{
					Name:     "hello",
					Payment:  0,
					GasPrice: int64(1),
					Limit:    contract.NewCost(100, 100, 100),
					Args:     []string{},
				}, {
					Name:     "constructor",
					Payment:  0,
					GasPrice: int64(1),
					Limit:    contract.NewCost(100, 100, 100),
					Args:     []string{},
				},
			},
		},
	}
	return &jshw
}

func TestEngine_InitSetCode(t *testing.T) {
	t.Skip("dep")

	mvccdb, err := db.NewMVCCDB("mvcc")
	if err != nil {
		t.Fatal(err)
	}

	defer closeMVCCDB(mvccdb)

	vi := database.NewVisitor(0, mvccdb)
	vi.SetBalance(testID[0], 1000000)
	vi.SetContract(systemContract)
	vi.Commit()

	bh := &block.BlockHead{
		ParentHash: []byte("abc"),
		Number:     0,
		Witness:    "witness",
		Time:       123456,
	}

	e := newEngine(bh, vi)

	//e.SetUp("js_path", jsPath)
	e.SetUp("log_level", "debug")
	e.SetUp("log_enable", "")

	jshw := jsHelloWorld()

	act := tx.NewAction("iost.system", "InitSetCode", fmt.Sprintf(`["iost.test", "%v"]`, jshw.B64Encode()))

	trx, err := MakeTx(act)
	if err != nil {
		t.Fatal(err)
	}

	r, err := e.Exec(trx, time.Second)
	if err != nil {
		t.Fatal(err)
	}
	if r.Status.Code != tx.Success {
		t.Fatal(r)
	}
	ilog.Debugf(fmt.Sprintln("balance of sender :", vi.Balance(testID[0])))

	act2 := tx.NewAction("iost.test", "hello", `[]`)

	trx2, err := MakeTx(act2)
	if err != nil {
		t.Fatal(err)
	}

	r, err = e.Exec(trx2, time.Second)
	if err != nil {
		t.Fatal(err)
	}
	if r.Status.Code != tx.Success {
		t.Fatal(r)
	}
	ilog.Debugf(fmt.Sprintln("balance of sender :", vi.Balance(testID[0])))
}

func TestIntergration_CallJSCode(t *testing.T) {
	t.Skip("dep")

	ilog.Stop()
	e, vi, mvcc := ininit(t)
	defer closeMVCCDB(mvcc)

	jshw := jsHelloWorld()
	jsc := jsCallHelloWorld()

	vi.SetContract(jshw)
	vi.SetContract(jsc)

	act := tx.NewAction("Contractcall_hello_world", "call_hello", fmt.Sprintf(`[]`))

	trx, err := MakeTx(act)
	if err != nil {
		t.Fatal(err)
	}

	r, err := e.Exec(trx, time.Second)
	if err != nil {
		t.Fatal(err)
	}
	if r.Status.Code != 0 {
		t.Fatal(r.Status.Message)
	}
	if vi.Balance(testID[0]) != int64(1000000) { // todo something wrong here!
		t.Fatal(vi.Balance(testID[0]))
	}
}

func jsCallHelloWorld() *contract.Contract {
	return &contract.Contract{
		ID: "Contractcall_hello_world",
		Code: `
class Contract {
 init() {

 }
 call_hello() {
  return BlockChain.call("ContractjsHelloWorld", "hello", "[]")
 }
}

module.exports = Contract;
`,
		Info: &contract.Info{
			Lang:    "javascript",
			Version: "1.0.0",
			Abi: []*contract.ABI{
				{
					Name:     "call_hello",
					Payment:  0,
					GasPrice: int64(1),
					Limit:    contract.NewCost(100, 100, 100),
					Args:     []string{},
				},
			},
		},
	}
}

func TestIntergration_CallJSCodeWithReceipt(t *testing.T) {
	t.Skip("dep")

	ilog.Stop()
	e, vi, mvcc := ininit(t)
	defer closeMVCCDB(mvcc)

	jshw := jsHelloWorld()
	jsc := jsCallHelloWorldWithReceipt()

	vi.SetContract(jshw)
	vi.SetContract(jsc)

	act := tx.NewAction("Contractcall_hello_world", "call_hello", fmt.Sprintf(`[]`))

	trx, err := MakeTx(act)
	if err != nil {
		t.Fatal(err)
	}

	r, err := e.Exec(trx, time.Second)
	if err != nil {
		t.Fatal(err)
	}
	if r.Status.Code != 0 {
		t.Fatal(r.Status.Message)
	}
	if vi.Balance(testID[0]) != int64(999999) {
		t.Fatal(vi.Balance(testID[0]))
	}
}

func jsCallHelloWorldWithReceipt() *contract.Contract {
	return &contract.Contract{
		ID: "Contractcall_hello_world",
		Code: `
class Contract {
 init() {

 }
 call_hello() {
  return BlockChain.callWithReceipt("ContractjsHelloWorld", "hello", "[]")
 }
}

module.exports = Contract;
`,
		Info: &contract.Info{
			Lang:    "javascript",
			Version: "1.0.0",
			Abi: []*contract.ABI{
				{
					Name:     "call_hello",
					Payment:  0,
					GasPrice: int64(1),
					Limit:    contract.NewCost(100, 100, 100),
					Args:     []string{},
				},
			},
		},
	}
}

func TestIntergration_Payment_Success(t *testing.T) {
	t.Skip("dep")

	jshw := jsHelloWorld()
	jshw.Info.Abi[0].Payment = 1
	jshw.Info.Abi[0].GasPrice = int64(10)

	//ilog.Debugf("init %v", jshw.Info.Abis[0].GetLimit())

	e, vi, mvcc := ininit(t)
	defer closeMVCCDB(mvcc)
	vi.SetContract(jshw)

	vi.SetBalance("CGjsHelloWorld", 1000000)

	act := tx.NewAction("ContractjsHelloWorld", "hello", fmt.Sprintf(`[]`))

	trx, err := MakeTx(act)
	if err != nil {
		t.Fatal(err)
	}

	r, err := e.Exec(trx, time.Second)
	if err != nil {
		t.Fatal(err)
	}
	if r.Status.Code != 0 {
		t.Fatal(r.Status.Message)
	}
	if vi.Balance(testID[0]) != int64(1000000) {
		t.Fatal(vi.Balance(testID[0]))
	}
	if vi.Balance("CGjsHelloWorld") != int64(1000000) { // todo something wrong here
		t.Fatal(vi.Balance("CGjsHelloWorld"))
	}

}

func TestIntergration_Payment_Failed(t *testing.T) {
	t.Skip("dep")
	jshw := jsHelloWorld()
	jshw.Info.Abi[0].Payment = 1
	jshw.Info.Abi[0].GasPrice = int64(10)

	jshw.Info.Abi[0].Limit.Data = -1
	jshw.Info.Abi[0].Limit.CPU = -1
	jshw.Info.Abi[0].Limit.Net = -1

	ilog.Debugf("init %v", jshw.Info.Abi[0].GetLimit())

	e, vi, mvcc := ininit(t)
	defer closeMVCCDB(mvcc)
	vi.SetContract(jshw)

	vi.SetBalance("CGjsHelloWorld", 1000000)
	vi.Commit()

	act := tx.NewAction("ContractjsHelloWorld", "hello", fmt.Sprintf(`[]`))

	trx, err := MakeTx(act)
	if err != nil {
		t.Fatal(err)
	}

	r, err := e.Exec(trx, time.Second)
	ilog.Debugf("success: %v, %v", r, err)
	ilog.Debugf("balance of sender : %v", vi.Balance(testID[0]))
	ilog.Debugf("balance of contract : %v", vi.Balance("CGjsHelloWorld"))

}

type fataler interface {
	Fatal(args ...interface{})
}

type JSTester struct {
	t      fataler
	e      Engine
	vi     *database.Visitor
	mvccdb db.MVCCDB

	cname string
	c     *contract.Contract
}

func NewJSTester(t fataler) *JSTester {
	mvccdb, err := db.NewMVCCDB("mvcc")
	if err != nil {
		panic(err)
	}

	//mvccdb := replaceDB(t)

<<<<<<< HEAD
	vi := database.NewVisitor(100, mvccdb)
=======
	vi := database.NewVisitor(0, mvccdb)
>>>>>>> 2ed0680e
	vi.SetBalance(testID[0], 1000000*1e8)
	vi.SetContract(systemContract)
	vi.Commit()

	bh := &block.BlockHead{
		ParentHash: []byte("abc"),
		Number:     200,
		Witness:    "witness",
		Time:       123456,
	}

	e := newEngine(bh, vi)

	e.SetUp("js_path", jsPath)
	e.SetUp("log_level", "debug")
	e.SetUp("log_enable", "")
	return &JSTester{
		t:      t,
		vi:     vi,
		e:      e,
		mvccdb: mvccdb,
	}
}

func (j *JSTester) ReadDB(key string) (value interface{}) {
	return database.MustUnmarshal(j.vi.Get(j.cname + "-" + key))
}

func (j *JSTester) ReadMap(key, field string) (value interface{}) {
	return database.MustUnmarshal(j.vi.MGet(j.cname+"-"+key, field))
}

func (j *JSTester) FlushDB(t *testing.T, keys []string) {
	for _, k := range keys {
		t.Logf("%s: %v", k, j.ReadDB(k))
	}
}

func (j *JSTester) NewBlock(bh *block.BlockHead) {
	j.e = newEngine(bh, j.vi)
	j.e.SetUp("js_path", jsPath)
	j.e.SetUp("log_level", "debug")
	j.e.SetUp("log_enable", "")
}

func (j *JSTester) SetJS(code string) {
	j.c = &contract.Contract{
		ID:   "jsContract",
		Code: code,
		Info: &contract.Info{
			Lang:    "javascript",
			Version: "1.0.0",
			Abi: []*contract.ABI{
				{
					Name:     "constructor",
					Args:     []string{},
					Payment:  0,
					GasPrice: int64(1),
					Limit:    contract.NewCost(100, 100, 100),
				},
			},
		},
	}
}

func (j *JSTester) DoSet() *tx.TxReceipt {
	act := tx.NewAction("iost.system", "SetCode", fmt.Sprintf(`["%v"]`, j.c.B64Encode()))

	trx, err := MakeTx(act)
	if err != nil {
		j.t.Fatal(err)
	}
	r, err := j.e.Exec(trx, time.Second)
	if err != nil {
		j.t.Fatal(err)
	}
	j.cname = "Contract" + common.Base58Encode(trx.Hash())

	return r
}

func (j *JSTester) SetAPI(name string, argType ...string) {

	j.c.Info.Abi = append(j.c.Info.Abi, &contract.ABI{
		Name:     name,
		Payment:  0,
		GasPrice: int64(1),
		Limit:    contract.NewCost(100, 100, 100),
		Args:     argType,
	})

}

func (j *JSTester) TestJS(main, args string) *tx.TxReceipt {

	act2 := tx.NewAction(j.cname, main, args)

	trx2, err := MakeTx(act2)
	if err != nil {
		j.t.Fatal(err)
	}

	r, err := j.e.Exec(trx2, time.Second)
	if err != nil {
		j.t.Fatal(err)
	}
	return r
}

func (j *JSTester) TestJSWithAuth(abi, args, seckey string) *tx.TxReceipt {

	act2 := tx.NewAction(j.cname, abi, args)

	ac, err := account.NewKeyPair(common.Base58Decode(seckey), crypto.Secp256k1)
	if err != nil {
		panic(err)
	}

	trx2, err := MakeTxWithAuth(act2, ac)
	if err != nil {
		j.t.Fatal(err)
	}

	r, err := j.e.Exec(trx2, time.Second)
	if err != nil {
		j.t.Fatal(err)
	}
	return r
}

func (j *JSTester) Clear() {
	j.mvccdb.Close()
	os.RemoveAll("mvcc")
}

func TestJSAPI_Database(t *testing.T) {
	t.Skip("dep")

	js := NewJSTester(t)
	defer js.Clear()

	js.SetJS(`
class Contract {
	init() {
	this.aa = new Int64(100);
	}
	main() {
		this.aa = new Int64(45);
	}
}

module.exports = Contract;
`)
	js.SetAPI("main")
	js.DoSet()

	r := js.TestJS("main", fmt.Sprintf(`[]`))
	t.Log("receipt is ", r)
	t.Log("balance of publisher :", js.vi.Balance(testID[0]))
	t.Log("balance of receiver :", js.vi.Balance(testID[2]))
	t.Log("value of this.aa :", js.ReadDB("aa"))
}

func TestJSAPI_Transfer(t *testing.T) {
	t.Skip("dep")

	js := NewJSTester(t)
	defer js.Clear()

	js.SetJS(`
class Contract {
	init() {
	}
	main() {
		BlockChain.transfer("IOST4wQ6HPkSrtDRYi2TGkyMJZAB3em26fx79qR3UJC7fcxpL87wTn", "IOST558jUpQvBD7F3WTKpnDAWg6HwKrfFiZ7AqhPFf4QSrmjdmBGeY", "100")
	}
}

module.exports = Contract;
`)
	js.SetAPI("main")
	js.DoSet()

	r := js.TestJS("main", fmt.Sprintf(`[]`))
	t.Log("receipt is ", r)
	t.Log("balance of sender :", js.vi.Balance(testID[0]))
	t.Log("balance of receiver :", js.vi.Balance(testID[2]))
}

func TestJSAPI_Transfer_Failed(t *testing.T) {
	t.Skip("dep")

	js := NewJSTester(t)
	defer js.Clear()

	js.SetJS(`
class Contract {
	init() {
	}
	main() {
		BlockChain.transfer("IOST54ETA3q5eC8jAoEpfRAToiuc6Fjs5oqEahzghWkmEYs9S9CMKd", "IOST558jUpQvBD7F3WTKpnDAWg6HwKrfFiZ7AqhPFf4QSrmjdmBGeY", "100")
	}
}

module.exports = Contract;
`)
	js.SetAPI("main")
	js.DoSet()

	r := js.TestJS("main", fmt.Sprintf(`[]`))
	t.Log("receipt is ", r)
	t.Log("balance of sender :", js.vi.Balance(testID[0]))
	t.Log("balance of receiver :", js.vi.Balance(testID[2]))
}

func TestJSAPI_Transfer_WrongFormat1(t *testing.T) {
	t.Skip("dep")

	js := NewJSTester(t)
	defer js.Clear()

	js.SetJS(`
class Contract {
	init() {
	}
	main() {
		var ret = BlockChain.transfer("a", "b", 1);
		if (ret !== 0) {
			throw new Error("ret = ", ret);
		}
	}
}

module.exports = Contract;
`)
	js.SetAPI("main")
	js.DoSet()

	r := js.TestJS("main", fmt.Sprintf(`[]`))
	//todo wrong receipt
	t.Log("receipt is ", r)
	t.Log("balance of sender :", js.vi.Balance(testID[0]))
	t.Log("balance of receiver :", js.vi.Balance(testID[2]))
}

func TestJSAPI_Deposit(t *testing.T) {
	t.Skip("dep")

	js := NewJSTester(t)
	defer js.Clear()

	js.SetJS(`
class Contract {
	init() {
	}
	deposit() {
		return BlockChain.deposit("IOST4wQ6HPkSrtDRYi2TGkyMJZAB3em26fx79qR3UJC7fcxpL87wTn", "100")
	}
	withdraw() {
		return BlockChain.withdraw("IOST4wQ6HPkSrtDRYi2TGkyMJZAB3em26fx79qR3UJC7fcxpL87wTn", "99")
	}
}

module.exports = Contract;
`)
	js.SetAPI("deposit")
	js.SetAPI("withdraw")
	js.DoSet()

	r := js.TestJS("deposit", fmt.Sprintf(`[]`))
	t.Log("receipt is ", r)
	t.Log("balance of sender :", js.vi.Balance(testID[0]))
	if 100*1e8 != js.vi.Balance(host.ContractAccountPrefix+js.cname) {
		t.Fatal(js.vi.Balance(host.ContractAccountPrefix + js.cname))
		t.Fatalf("balance of contract " + js.cname + "should be 100.")
	}

	r = js.TestJS("withdraw", fmt.Sprintf(`[]`))
	t.Log("receipt is ", r)
	t.Log("balance of sender :", js.vi.Balance(testID[0]))
	if 1*1e8 != js.vi.Balance(host.ContractAccountPrefix+js.cname) {
		t.Fatalf("balance of contract " + js.cname + "should be 1.")
	}
}

func TestJSAPI_Info(t *testing.T) {
	ilog.Stop()
	t.Skip("dep")

	js := NewJSTester(t)
	defer js.Clear()

	js.SetJS(`
class Contract {
	init() {
	}
	blockInfo() {
		var info = BlockChain.blockInfo()
		var obj = JSON.parse(info)
		console.log(obj["parent_hash"])
		console.log(obj.number)
		return obj["parent_hash"]
	}
	txInfo() {
		var info = BlockChain.txInfo()
		var obj = JSON.parse(info)
		console.log(obj["hash"])
		return obj["hash"]
	}
}

module.exports = Contract;
`)
	js.SetAPI("blockInfo")
	js.SetAPI("txInfo")
	js.DoSet()

	r := js.TestJS("blockInfo", fmt.Sprintf(`[]`))
	if r.Status.Code != 0 {
		t.Fatal(r.Status.Message)
	}

	r = js.TestJS("txInfo", fmt.Sprintf(`[]`))
	if r.Status.Code != 0 {
		t.Fatal(r.Status.Message)
	}
}

func TestJSRequireAuth(t *testing.T) {
	t.Skip("dep")

	js := NewJSTester(t)
	defer js.Clear()

	js.SetJS(`
class Contract {
	init() {
	}
	requireAuth() {
		var ok = BlockChain.requireAuth("haha")
		_native_log(JSON.stringify(ok))
		ok = BlockChain.requireAuth("IOST4wQ6HPkSrtDRYi2TGkyMJZAB3em26fx79qR3UJC7fcxpL87wTn")
		_native_log(JSON.stringify(ok))
		return ok
	}
}

module.exports = Contract;
`)
	js.SetAPI("requireAuth")
	js.DoSet()

	r := js.TestJS("requireAuth", fmt.Sprintf(`[]`))
	t.Log("receipt is ", r)
}

func TestJS_Database(t *testing.T) {
	t.Skip("dep")
	js := NewJSTester(t)
	defer js.Clear()

	lc, err := ioutil.ReadFile("test_data/database.js")
	if err != nil {
		t.Fatal(err)
	}
	js.SetJS(string(lc))
	js.SetAPI("read")
	js.SetAPI("change")
	js.DoSet()
	//t.Log("========= constructor")
	Convey("test of js database", t, func() {
		So(js.ReadDB("num").(string), ShouldEqual, "9")
		So(js.ReadDB("string").(string), ShouldEqual, "hello")
		So(js.ReadDB("bool").(string), ShouldEqual, "true")
		So(js.ReadDB("array").(string), ShouldEqual, "[1,2,3]")
		So(js.ReadDB("obj").(string), ShouldEqual, `{"foo":"bar"}`)
	})
	r := js.TestJS("read", `[]`)
	if r.Status.Code != 0 {
		t.Fatal(r.Status.Message)
	}
	//js.TestJS("change", `[]`)
	////t.Log("========= change")
	////t.Log("array is ", js.ReadDB("array"))
	////t.Log("object is ", js.ReadDB("object"))
	////t.Log("arrayobj is ", js.ReadDB("arrayobj"))
	////t.Log("objobj is ", js.ReadDB("objobj"))
	////t.Log("keyobj is", js.ReadDB("key"))
}

/*
func TestJS_LuckyBet(t *testing.T) {
	ilog.Stop()

	js := NewJSTester(t)
	defer js.Clear()
	lc, err := ReadFile("test_data/lucky_bet.js")
	if err != nil {
		t.Fatal(err)
	}
	js.vi.SetBalance(testID[0], 100000000000000)
	js.SetJS(string(lc))
	js.SetAPI("clearUserValue")
	js.SetAPI("bet", "string", "number", "number", "number")
	js.SetAPI("getReward")
	r := js.DoSet()
	if r.Status.Code != 0 {
		t.Fatal(r.Status.Message)
	}

	// here put the first bet
	r = js.TestJS("bet", fmt.Sprintf(`["%v",0, 200000000, 1]`, testID[0]))
	Convey("after 1 bet", t, func() {
		So(r.Status.Message, ShouldEqual, "")
		So(js.ReadDB("user_number"), ShouldEqual, "1")
		So(js.ReadDB("total_coins"), ShouldEqual, "200000000")
		So(js.ReadMap("table", "0"), ShouldEqual, `[{"account":"IOST4wQ6HPkSrtDRYi2TGkyMJZAB3em26fx79qR3UJC7fcxpL87wTn","coins":200000000,"nonce":1}]`)
	})

	for i := 1; i < 100; i++ { // at i = 2, should get reward
		r = js.TestJS("bet", fmt.Sprintf(`["%v",%v,%v,%v]`, testID[0], i%10, (i%4+1)*100000000, i))
		if r.Status.Code != 0 {
			t.Fatal(r.Status.Message)
		}
		if r.GasUsage < 1000 {
			t.Fatal(r.GasUsage)
		}
	}

	Convey("after 100 bet", t, func() {
		So(r.Status.Message, ShouldEqual, "")
		So(js.ReadDB("user_number"), ShouldEqual, "0")
		So(js.ReadDB("total_coins"), ShouldEqual, "0")
		So(js.ReadDB("round"), ShouldEqual, "2")
		So(js.ReadDB("result1"), ShouldContainSubstring, `{"number":200,"user_number":100,"k_number":10,"total_coins":{"number":"23845000000"},`)
		t.Log(js.vi.Balance("CA"+js.cname), js.cname)
	})
}
*/<|MERGE_RESOLUTION|>--- conflicted
+++ resolved
@@ -463,11 +463,7 @@
 
 	//mvccdb := replaceDB(t)
 
-<<<<<<< HEAD
-	vi := database.NewVisitor(100, mvccdb)
-=======
 	vi := database.NewVisitor(0, mvccdb)
->>>>>>> 2ed0680e
 	vi.SetBalance(testID[0], 1000000*1e8)
 	vi.SetContract(systemContract)
 	vi.Commit()
