package host

import (
	"encoding/json"
	"fmt"
	"strconv"
	"time"

	"github.com/iost-official/go-iost/core/contract"
	"github.com/iost-official/go-iost/core/tx"
	"github.com/iost-official/go-iost/ilog"
	"github.com/iost-official/go-iost/vm/database"
)

// Monitor monitor interface
type Monitor interface {
	Call(host *Host, contractName, api string, jarg string) (rtn []interface{}, cost *contract.Cost, err error)
	Compile(con *contract.Contract) (string, error)
}

// Host host struct, used as isolate of vm
type Host struct {
	DBHandler
	Info
	Teller
	APIDelegate
	EventPoster
	DHCP
<<<<<<< HEAD
	Authority
=======
	GasManager
>>>>>>> a7060a25

	logger  *ilog.Logger
	ctx     *Context
	db      *database.Visitor
	monitor Monitor

	deadline time.Time
}

// NewHost get a new host
func NewHost(ctx *Context, db *database.Visitor, monitor Monitor, logger *ilog.Logger) *Host {
	h := &Host{
		ctx:     ctx,
		db:      db,
		monitor: monitor,
		logger:  logger,
	}
	h.DBHandler = NewDBHandler(h)
	h.Info = NewInfo(h)
	h.Teller = NewTeller(h)
	h.APIDelegate = NewAPI(h)
	h.EventPoster = EventPoster{}
	h.DHCP = NewDHCP(h)
<<<<<<< HEAD
	h.Authority = Authority{h: h}
=======
	h.GasManager = NewGasManager(h)
>>>>>>> a7060a25

	return h

}

// Context get context in host
func (h *Host) Context() *Context {
	return h.ctx
}

// SetContext set a new context to host
func (h *Host) SetContext(ctx *Context) {
	h.ctx = ctx

}

// Call  call a new contract in this context
func (h *Host) Call(contract, api, jarg string) ([]interface{}, *contract.Cost, error) {

	// save stack
	record := contract + "-" + api

	height := h.ctx.Value("stack_height").(int)

	for i := 0; i < height; i++ {
		key := "stack" + strconv.Itoa(i)
		if h.ctx.Value(key).(string) == record {
			return nil, nil, ErrReenter
		}
	}

	key := "stack" + strconv.Itoa(height)

	h.ctx = NewContext(h.ctx)

	h.ctx.Set("stack_height", height+1)
	h.ctx.Set(key, record)
	rtn, cost, err := h.monitor.Call(h, contract, api, jarg)

	h.ctx = h.ctx.Base()

	return rtn, cost, err
}

// CallWithReceipt call and generate receipt
func (h *Host) CallWithReceipt(contractName, api, jarg string) ([]interface{}, *contract.Cost, error) {
	rtn, cost, err := h.Call(contractName, api, jarg)

	var sarr []interface{}
	sarr = append(sarr, api)
	sarr = append(sarr, jarg)

	if err != nil {
		sarr = append(sarr, err.Error())
	} else {
		sarr = append(sarr, "success")
	}
	s, err := json.Marshal(sarr)
	if err != nil {
		return rtn, cost, err
	}
	h.receipt(tx.SystemDefined, string(s))
	cost.AddAssign(ReceiptCost(len(s)))
	return rtn, cost, err

}

// SetCode set code to storage
func (h *Host) SetCode(c *contract.Contract) (*contract.Cost, error) {
	code, err := h.monitor.Compile(c)
	if err != nil {
		return CompileErrCost, err
	}
	c.Code = code

	initABI := contract.ABI{
		Name:    "init",
		Payment: 0,
		Args:    []string{},
	}

	c.Info.Abi = append(c.Info.Abi, &initABI)

	l := len(c.Encode()) // todo multi Encode call
	//ilog.Debugf("length is : %v", l)

	h.db.SetContract(c)

	_, cost, err := h.Call(c.ID, "init", "[]")

	cost.AddAssign(CodeSavageCost(l))

	//ilog.Debugf("set gas is : %v", cost.ToGas())

	return cost, err // todo check set cost
}

// UpdateCode update code
func (h *Host) UpdateCode(c *contract.Contract, id database.SerializedJSON) (*contract.Cost, error) {
	oc := h.db.Contract(c.ID)
	if oc == nil {
		return ContractNotFoundCost, ErrContractNotFound
	}
	abi := oc.ABI("can_update")
	if abi == nil {
		return ABINotFoundCost, ErrUpdateRefused
	}

	rtn, cost, err := h.Call(c.ID, "can_update", `["`+string(id)+`"]`)

	if err != nil {
		return cost, fmt.Errorf("call can_update: %v", err)
	}

	// todo rtn[0] should be bool type
	if t, ok := rtn[0].(string); !ok || t != "true" {
		return cost, ErrUpdateRefused
	}

	// set code  without invoking init
	code, err := h.monitor.Compile(c)
	cost.AddAssign(CompileErrCost)
	if err != nil {
		return cost, err
	}
	c.Code = code

	h.db.SetContract(c)

	l := len(c.Encode()) // todo multi Encode call
	cost.AddAssign(CodeSavageCost(l))

	return cost, nil
}

// DestroyCode delete code
func (h *Host) DestroyCode(contractName string) (*contract.Cost, error) {
	// todo free kv

	oc := h.db.Contract(contractName)
	if oc == nil {
		return ContractNotFoundCost, ErrContractNotFound
	}
	abi := oc.ABI("can_destroy")
	if abi == nil {
		return ABINotFoundCost, ErrDestroyRefused
	}

	rtn, cost, err := h.Call(contractName, "can_destroy", "[]")

	if err != nil {
		return cost, err
	}

	// todo rtn[0] should be bool type
	if t, ok := rtn[0].(string); !ok || t != "true" {
		return cost, ErrDestroyRefused
	}

	h.db.DelContract(contractName)
	return DelContractCost, nil
}

// Logger get a log in host
func (h *Host) Logger() *ilog.Logger {
	return h.logger
}

// DB get current version mvccdb
func (h *Host) DB() *database.Visitor {
	return h.db
}

// PushCtx make a new context based on current one
func (h *Host) PushCtx() {
	ctx := NewContext(h.ctx)
	h.ctx = ctx
}

// PopCtx pop current context
func (h *Host) PopCtx() {
	ctx := h.ctx.Base()
	h.ctx = ctx
}

// Deadline return this host's deadline
func (h *Host) Deadline() time.Time {
	return h.deadline
}

// SetDeadline set this host's deadline
func (h *Host) SetDeadline(t time.Time) {
	h.deadline = t
}<|MERGE_RESOLUTION|>--- conflicted
+++ resolved
@@ -26,11 +26,8 @@
 	APIDelegate
 	EventPoster
 	DHCP
-<<<<<<< HEAD
 	Authority
-=======
 	GasManager
->>>>>>> a7060a25
 
 	logger  *ilog.Logger
 	ctx     *Context
@@ -54,11 +51,8 @@
 	h.APIDelegate = NewAPI(h)
 	h.EventPoster = EventPoster{}
 	h.DHCP = NewDHCP(h)
-<<<<<<< HEAD
 	h.Authority = Authority{h: h}
-=======
 	h.GasManager = NewGasManager(h)
->>>>>>> a7060a25
 
 	return h
 
