--- conflicted
+++ resolved
@@ -108,32 +108,6 @@
 	return h.Call(contract, api, jarg, true)
 }
 
-<<<<<<< HEAD
-=======
-// CallWithReceipt call and generate receipt
-func (h *Host) CallWithReceipt(contractName, api, jarg string) ([]interface{}, contract.Cost, error) {
-	rtn, cost, err := h.Call(contractName, api, jarg)
-
-	var sarr []interface{}
-	sarr = append(sarr, api)
-	sarr = append(sarr, jarg)
-
-	if err != nil {
-		sarr = append(sarr, err.Error())
-	} else {
-		sarr = append(sarr, "success")
-	}
-	s, err := json.Marshal(sarr)
-	if err != nil {
-		return rtn, cost, err
-	}
-	h.receipt(tx.SystemDefined, string(s))
-	cost.AddAssign(ReceiptCost(len(s)))
-	return rtn, cost, err
-
-}
-
->>>>>>> 130d2b9d
 // SetCode set code to storage
 func (h *Host) SetCode(c *contract.Contract, owner string) (contract.Cost, error) {
 	code, err := h.monitor.Compile(c)
