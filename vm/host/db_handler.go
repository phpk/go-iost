package host

import (
	"github.com/iost-official/go-iost/core/contract"
	"github.com/iost-official/go-iost/vm/database"
)

// DBHandler struct {
type DBHandler struct {
	h *Host
}

// NewDBHandler ...
func NewDBHandler(h *Host) DBHandler {
	return DBHandler{
		h: h,
	}
}

// Put put kv to db
func (h *DBHandler) Put(key string, value interface{}, owner ...string) contract.Cost {
	sv := database.MustMarshal(value)
	var mk = h.modifyKey(key, owner...)
	h.payRAM(mk, sv, owner...)
	h.h.db.Put(mk, sv)
	return PutCost
}

// Get get value of key from db
func (h *DBHandler) Get(key string, owner ...string) (value interface{}, cost contract.Cost) {
	var mk = h.modifyKey(key, owner...)
	rtn := database.MustUnmarshal(h.h.db.Get(mk))
	return rtn, GetCost
}

// Del delete key
func (h *DBHandler) Del(key string, owner ...string) contract.Cost {
	var mk = h.modifyKey(key, owner...)
	h.releaseRAM(mk, owner...)
	h.h.db.Del(mk)
	return DelCost
}

// Has if db has key
func (h *DBHandler) Has(key string, owner ...string) (bool, contract.Cost) {
	return h.h.db.Has(h.modifyKey(key, owner...)), GetCost
}

// MapPut put kfv to db
func (h *DBHandler) MapPut(key, field string, value interface{}, owner ...string) contract.Cost {
	sv := database.MustMarshal(value)
	mk := h.modifyKey(key, owner...)

	h.payRAMForMap(mk, field, sv, owner...)
	h.h.db.MPut(mk, field, sv)
	return PutCost
}

// MapGet get value by kf from db
func (h *DBHandler) MapGet(key, field string, owner ...string) (value interface{}, cost contract.Cost) {
	var mk = h.modifyKey(key, owner...)
	rtn := database.MustUnmarshal(h.h.db.MGet(mk, field))
	return rtn, GetCost
}

// MapKeys list keys
func (h *DBHandler) MapKeys(key string, owner ...string) (fields []string, cost contract.Cost) {
	var mk = h.modifyKey(key, owner...)
	return h.h.db.MKeys(mk), KeysCost
}

// MapDel delete field
func (h *DBHandler) MapDel(key, field string, owner ...string) contract.Cost {
	var mk = h.modifyKey(key, owner...)
	h.releaseRAMForMap(mk, field)
<<<<<<< HEAD
=======

>>>>>>> 4d644a0f
	h.h.db.MDel(mk, field)
	return DelCost
}

// MapHas if has field
func (h *DBHandler) MapHas(key, field string, owner ...string) (bool, contract.Cost) {
	return h.h.db.MHas(h.modifyKey(key, owner...), field), GetCost
}

// MapLen get length of map
func (h *DBHandler) MapLen(key string, owner ...string) (int, contract.Cost) {
	return len(h.h.db.MKeys(h.modifyKey(key, owner...))), KeysCost
}

// GlobalHas if another contract's db has key
func (h *DBHandler) GlobalHas(con, key string, owner ...string) (bool, contract.Cost) {
	return h.h.db.Has(h.modifyGlobalKey(con, key, owner...)), GetCost
}

// GlobalGet get another contract's data
func (h *DBHandler) GlobalGet(con, key string, owner ...string) (value interface{}, cost contract.Cost) {
	o := h.h.db.Get(h.modifyGlobalKey(con, key, owner...))
	return database.MustUnmarshal(o), GetCost
}

// GlobalMapHas if another contract's map has field
func (h *DBHandler) GlobalMapHas(con, key, field string, owner ...string) (bool, contract.Cost) {
	return h.h.db.MHas(h.modifyGlobalKey(con, key, owner...), field), GetCost
}

// GlobalMapGet get another contract's map data
func (h *DBHandler) GlobalMapGet(con, key, field string, owner ...string) (value interface{}, cost contract.Cost) {
	o := h.h.db.MGet(h.modifyGlobalKey(con, key, owner...), field)
	return database.MustUnmarshal(o), GetCost
}

// GlobalMapKeys get another contract's map keys
func (h *DBHandler) GlobalMapKeys(con, key string, owner ...string) (keys []string, cost contract.Cost) {
	return h.h.db.MKeys(h.modifyGlobalKey(con, key, owner...)), GetCost
}

// GlobalMapLen get another contract's map length
func (h *DBHandler) GlobalMapLen(con, key string, owner ...string) (length int, cost contract.Cost) {
	k, cost := h.GlobalMapKeys(con, key)
	return len(k), cost
}

func (h *DBHandler) modifyKey(key string, owner ...string) string {
	contractName, ok := h.h.ctx.Value("contract_name").(string)
	if !ok {
		return ""
	}
	return h.modifyGlobalKey(contractName, key, owner...)
}

func (h *DBHandler) modifyGlobalKey(contractName, key string, owner ...string) string {
	if len(owner) > 0 {
		return contractName + "@" + owner[0] + database.Separator + key
	}
	return contractName + database.Separator + key
}

func (h *DBHandler) payRAM(k, v string, who ...string) {
	var a string
	if len(who) > 0 {
		a = who[0]
	} else {
		a, _ = h.h.ctx.Value("contract_name").(string)
	}
	oldV := h.h.db.Get(k)
	if oldV == "n" {
		h.h.PayCost(contract.Cost{
			Data: int64(len(k) + len(v)),
		}, a)
	} else {
		h.h.PayCost(contract.Cost{
			Data: int64(len(v) - len(oldV)),
		}, a)
	}
}

func (h *DBHandler) payRAMForMap(k, f, v string, who ...string) {
	var a string
	if len(who) > 0 {
		a = who[0]
	} else {
		a, _ = h.h.ctx.Value("contract_name").(string)
	}
	oldV := h.h.db.MGet(k, f)
	if oldV == "n" {
		h.h.PayCost(contract.Cost{
			Data: int64(len(k) + 2*len(f) + len(v)),
		}, a)
	} else {
		h.h.PayCost(contract.Cost{
			Data: int64(len(v) - len(oldV)),
		}, a)
	}

}

func (h *DBHandler) releaseRAM(k string, who ...string) {
	var a string
	if len(who) > 0 {
		a = who[0]
	} else {
		a, _ = h.h.ctx.Value("contract_name").(string)
	}
	v := h.h.db.Get(k)
	h.h.PayCost(contract.Cost{
		Data: -int64(len(k) + len(v)),
	}, a)
}

func (h *DBHandler) releaseRAMForMap(k, f string, who ...string) {
	var a string
	if len(who) > 0 {
		a = who[0]
	} else {
		a, _ = h.h.ctx.Value("contract_name").(string)
	}
	v := h.h.db.Get(k)
	h.h.PayCost(contract.Cost{
		Data: -int64(len(k) + 2*len(f) + len(v)),
	}, a)
}<|MERGE_RESOLUTION|>--- conflicted
+++ resolved
@@ -73,10 +73,6 @@
 func (h *DBHandler) MapDel(key, field string, owner ...string) contract.Cost {
 	var mk = h.modifyKey(key, owner...)
 	h.releaseRAMForMap(mk, field)
-<<<<<<< HEAD
-=======
-
->>>>>>> 4d644a0f
 	h.h.db.MDel(mk, field)
 	return DelCost
 }
