package host

import (
	"fmt"
	"strings"

	"github.com/iost-official/go-iost/common"
	"github.com/iost-official/go-iost/core/contract"
)

// const prefixs
const (
	ContractAccountPrefix = "CA"
	ContractGasPrefix     = "CG"
)

// Teller handler of iost
type Teller struct {
	h         *Host
	cost      map[string]contract.Cost
	cacheCost contract.Cost
}

// NewTeller new teller
func NewTeller(h *Host) Teller {
	return Teller{
		h:    h,
		cost: make(map[string]contract.Cost),
	}
}

// Costs ...
func (h *Teller) Costs() map[string]contract.Cost {
	return h.cost
}

// ClearCosts ...
func (h *Teller) ClearCosts() {
	h.cost = make(map[string]contract.Cost)
}

<<<<<<< HEAD
// ClearRAMCosts ...
func (h *Teller) ClearRAMCosts() {
	newCost := make(map[string]contract.Cost)
	for k, c := range h.cost {
		newCost[k] = contract.NewCost(0, c.Net, c.CPU)
	}
	h.cost = newCost
=======
// AddCacheCost ...
func (h *Teller) AddCacheCost(c contract.Cost) {
	h.cacheCost.AddAssign(c)
}

// CacheCost ...
func (h *Teller) CacheCost() contract.Cost {
	return h.cacheCost
}

// FlushCacheCost ...
func (h *Teller) FlushCacheCost() {
	h.PayCost(h.cacheCost, "")
	h.cacheCost = contract.Cost0()
>>>>>>> 5ae4b66c
}

// PayCost ...
func (h *Teller) PayCost(c contract.Cost, who string) {
	costMap := make(map[string]contract.Cost)
	if c.CPU > 0 || c.Net > 0 {
		costMap[who] = contract.Cost{CPU: c.CPU, Net: c.Net}
	}
	for _, item := range c.DataList {
		if oc, ok := costMap[item.Payer]; ok {
			oc.AddAssign(contract.Cost{Data: item.Val, DataList: []contract.DataItem{item}})
			costMap[item.Payer] = oc
		} else {
			costMap[item.Payer] = contract.Cost{Data: item.Val, DataList: []contract.DataItem{item}}
		}
	}
	for who, c := range costMap {
		if oc, ok := h.cost[who]; ok {
			oc.AddAssign(c)
			h.cost[who] = oc
		} else {
			h.cost[who] = c
		}
	}
}

// DoPay ...
func (h *Teller) DoPay(witness string, gasPrice int64) error {
	for k, c := range h.cost {
		fee := gasPrice * c.ToGas()
		if fee != 0 {
			gas := &common.Fixed{
				Value:   fee,
				Decimal: 2,
			}
			_, err := h.h.CostGas(k, gas)
			if err != nil {
				return fmt.Errorf("pay cost failed: %v, %v", k, err)
			}
		}
		// contracts in "iost" domain will not pay for ram
<<<<<<< HEAD
		if c.Data > 0 && !strings.HasSuffix(k, ".iost") {
=======
		if isPayRAM && !strings.HasSuffix(k, ".iost") {
>>>>>>> 5ae4b66c
			var payer string
			if h.h.IsContract(k) {
				p, _ := h.h.GlobalMapGet("system.iost", "contract_owner", k)
				payer = p.(string)
			} else {
				payer = k
			}

			ram := c.Data
			currentRAM := h.h.db.TokenBalance("ram", payer)
			if currentRAM-ram < 0 {
				return fmt.Errorf("pay ram failed. id: %v need %v, actual %v", payer, ram, currentRAM)
			}
			h.h.db.SetTokenBalance("ram", payer, currentRAM-ram)
		}
	}
	return nil
}

// Privilege ...
func (h *Teller) Privilege(id string) int {
	am, ok := h.h.ctx.Value("auth_list").(map[string]int)
	if !ok {
		return 0
	}
	i, ok := am[id]
	if !ok {
		i = 0
	}
	return i
}<|MERGE_RESOLUTION|>--- conflicted
+++ resolved
@@ -39,7 +39,6 @@
 	h.cost = make(map[string]contract.Cost)
 }
 
-<<<<<<< HEAD
 // ClearRAMCosts ...
 func (h *Teller) ClearRAMCosts() {
 	newCost := make(map[string]contract.Cost)
@@ -47,7 +46,9 @@
 		newCost[k] = contract.NewCost(0, c.Net, c.CPU)
 	}
 	h.cost = newCost
-=======
+}
+
+
 // AddCacheCost ...
 func (h *Teller) AddCacheCost(c contract.Cost) {
 	h.cacheCost.AddAssign(c)
@@ -62,7 +63,6 @@
 func (h *Teller) FlushCacheCost() {
 	h.PayCost(h.cacheCost, "")
 	h.cacheCost = contract.Cost0()
->>>>>>> 5ae4b66c
 }
 
 // PayCost ...
@@ -104,11 +104,7 @@
 			}
 		}
 		// contracts in "iost" domain will not pay for ram
-<<<<<<< HEAD
-		if c.Data > 0 && !strings.HasSuffix(k, ".iost") {
-=======
-		if isPayRAM && !strings.HasSuffix(k, ".iost") {
->>>>>>> 5ae4b66c
+		if !strings.HasSuffix(k, ".iost") {
 			var payer string
 			if h.h.IsContract(k) {
 				p, _ := h.h.GlobalMapGet("system.iost", "contract_owner", k)
