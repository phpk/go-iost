package host

import (
	"strings"

	"github.com/iost-official/go-iost/core/contract"
	"github.com/iost-official/go-iost/ilog"
)

// const prefixs
const (
	ContractAccountPrefix = "CA"
	ContractGasPrefix     = "CG"
)

// Teller handler of iost
type Teller struct {
	h    *Host
	cost map[string]*contract.Cost
}

// NewTeller new teller
func NewTeller(h *Host) Teller {
	return Teller{
		h:    h,
		cost: make(map[string]*contract.Cost),
	}
}

// TransferRaw ...
func (h *Teller) TransferRaw(from, to string, amount int64) error {
	bf := h.h.db.Balance(from)
	//ilog.Debugf("%v's balance : %v", from, bf)
	if strings.HasPrefix(from, ContractAccountPrefix) && bf >= amount || bf > amount {
		h.h.db.SetBalance(from, -1*amount)
		h.h.db.SetBalance(to, amount)
		return nil
	}
	return ErrBalanceNotEnough
}

// GetBalance return balance of an id
func (h *Teller) GetBalance(from string) (string, *contract.Cost, error) {
	var bl int64
	if strings.HasPrefix(from, "IOST") {
		bl = h.h.db.Balance(from)
	} else {
		bl = h.h.db.Balance(ContractAccountPrefix + from)
	}
	fpn := FixPointNumber{Value: bl, Decimal: 8}
	return fpn.ToString(), GetCost, nil
}

// GrantCoin issue coin
func (h *Teller) GrantCoin(coinName, to string, amountStr string) (*contract.Cost, error) {
	amount, _ := NewFixPointNumber(amountStr, 8)
	if amount.Value <= 0 {
		return CommonErrorCost(1), ErrTransferNegValue
	}
	cn := h.h.ctx.Value("contract_name").(string)
	if !strings.HasPrefix(cn, "iost.") {
		return CommonErrorCost(2), ErrPermissionLost
	}
	h.h.db.SetCoin(coinName, to, amount.Value)
	return TransferCost, nil
}

// ConsumeCoin consume coin from
func (h *Teller) ConsumeCoin(coinName, from string, amountStr string) (cost *contract.Cost, err error) {
	amount, _ := NewFixPointNumber(amountStr, 8)
	if amount.Value <= 0 {
		return CommonErrorCost(1), ErrTransferNegValue
	}
	if h.Privilege(from) < 1 {
		return CommonErrorCost(1), ErrPermissionLost
	}
	bl := h.h.db.Coin(coinName, from)
	if bl < amount.Value {
		return CommonErrorCost(2), ErrBalanceNotEnough
	}
	h.h.db.SetCoin(coinName, from, -1*amount.Value)
	return TransferCost, nil
}

// GrantServi ...
func (h *Teller) GrantServi(to string, amountStr string) (*contract.Cost, error) {
	amount, _ := NewFixPointNumber(amountStr, 8)
	if amount.Value <= 0 {
		return CommonErrorCost(1), ErrTransferNegValue
	}
	//cn := h.h.ctx.Value("contract_name").(string) todo privilege of system contracts
	//if !strings.HasPrefix(cn, "iost.") {
	//	return CommonErrorCost(2), ErrPermissionLost
	//}
	h.h.db.SetServi(to, amount.Value)
	return TransferCost, nil
}

// ConsumeServi ...
func (h *Teller) ConsumeServi(from string, amountStr string) (cost *contract.Cost, err error) {
	amount, _ := NewFixPointNumber(amountStr, 8)
	if amount.Value <= 0 {
		return CommonErrorCost(1), ErrTransferNegValue
	}
	if h.Privilege(from) < 1 {
		return CommonErrorCost(1), ErrPermissionLost
	}
	bl := h.h.db.Servi(from)
	if bl < amount.Value {
		return CommonErrorCost(2), ErrBalanceNotEnough
	}
	h.h.db.SetServi(from, -1*amount.Value)
	return TransferCost, nil
}

// TotalServi ...
func (h *Teller) TotalServi() (ts string, cost *contract.Cost) {
	fpn := FixPointNumber{Value: h.h.db.TotalServi(), Decimal: 8}
	ts = fpn.ToString()
	cost = GetCost
	return
}

// Transfer ...
func (h *Teller) Transfer(from, to string, amountStr string) (*contract.Cost, error) {
	//ilog.Debugf("amount : %v", amount)
	amount, _ := NewFixPointNumber(amountStr, 8)
	if amount.Value <= 0 {
		return CommonErrorCost(1), ErrTransferNegValue
	}

	if strings.HasPrefix(from, ContractAccountPrefix) {
		if from != ContractAccountPrefix+h.h.ctx.Value("contract_name").(string) {
			return CommonErrorCost(2), ErrPermissionLost
		}
	} else {
		if h.Privilege(from) < 1 {
			return CommonErrorCost(2), ErrPermissionLost
		}
	}

<<<<<<< HEAD
	err := h.transfer(from, to, amount.Value)
=======
	err := h.TransferRaw(from, to, amount)
>>>>>>> a7060a25
	return TransferCost, err
}

// Withdraw ...
func (h *Teller) Withdraw(to string, amountStr string) (*contract.Cost, error) {
	c := h.h.ctx.Value("contract_name").(string)
	return h.Transfer(ContractAccountPrefix+c, to, amountStr)
}

// Deposit ...
func (h *Teller) Deposit(from string, amountStr string) (*contract.Cost, error) {
	c := h.h.ctx.Value("contract_name").(string)
	return h.Transfer(from, ContractAccountPrefix+c, amountStr)

}

// TopUp ...
func (h *Teller) TopUp(c, from string, amountStr string) (*contract.Cost, error) {
	return h.Transfer(from, ContractGasPrefix+c, amountStr)
}

// Countermand ...
<<<<<<< HEAD
func (h *Teller) Countermand(c, to string, amountStr string) (*contract.Cost, error) {
	amount, _ := NewFixPointNumber(amountStr, 8)
	return TransferCost, h.transfer(ContractGasPrefix+c, to, amount.Value)
=======
func (h *Teller) Countermand(c, to string, amount int64) (*contract.Cost, error) {
	return TransferCost, h.TransferRaw(ContractGasPrefix+c, to, amount)
>>>>>>> a7060a25
}

// PayCost ...
func (h *Teller) PayCost(c *contract.Cost, who string) {
	h.cost[who] = c
}

// DoPay ...
func (h *Teller) DoPay(witness string, gasPrice int64) error {
	if gasPrice < 0 {
		panic("gas_price error")
	}

	for k, c := range h.cost {
		fee := gasPrice * c.ToGas()
		if fee == 0 {
			continue
		}
		bfee := fee / 10
		if strings.HasPrefix(k, "IOST") {
			err := h.TransferRaw(k, witness, fee-bfee)
			if err != nil {
				return err
			}
			// 10% of gas transferred to iost.bonus
			err = h.TransferRaw(k, ContractAccountPrefix+"iost.bonus", bfee)
			if err != nil {
				return err
			}
		} else if strings.HasPrefix(k, ContractGasPrefix) {
			err := h.TransferRaw(k, witness, fee-bfee)
			if err != nil {
				return err
			}
			// 10% of gas transferred to iost.bonus
			err = h.TransferRaw(k, ContractAccountPrefix+"iost.bonus", bfee)
			if err != nil {
				return err
			}
		} else {
			ilog.Errorf("key is: %v", k)
			panic("prefix error")
		}
	}

	return nil
}

// Privilege ...
func (h *Teller) Privilege(id string) int {
	am, ok := h.h.ctx.Value("auth_list").(map[string]int)
	if !ok {
		return 0
	}
	i, ok := am[id]
	if !ok {
		i = 0
	}
	return i
}

// FixPointNumber implements fixed point number for user of token balance
type FixPointNumber struct {
	Value   int64
	Decimal int
}

// NewFixPointNumber generate FixPointNumber from string and decimal, will truncate if decimal is smaller
func NewFixPointNumber(amount string, decimal int) (*FixPointNumber, bool) {
	fpn := &FixPointNumber{Value: 0, Decimal: decimal}
	if len(amount) == 0 || amount[0] == '.' {
		return nil, false
	}
	i := 0
	for ; i < len(amount); i++ {
		if '0' <= amount[i] && amount[i] <= '9' {
			fpn.Value = fpn.Value*10 + int64(amount[i]-'0')
		} else if amount[i] == '.' {
			break
		} else {
			return nil, false
		}
	}
	for i = i + 1; i < len(amount) && decimal > 0; i++ {
		if '0' <= amount[i] && amount[i] <= '9' {
			fpn.Value = fpn.Value*10 + int64(amount[i]-'0')
			decimal = decimal - 1
		} else {
			return nil, false
		}
	}
	for decimal > 0 {
		fpn.Value = fpn.Value * 10
		decimal = decimal - 1
	}
	return fpn, true
}

// ToString generate string of FixPointNumber without post zero
func (fpn *FixPointNumber) ToString() string {
	val := fpn.Value
	str := make([]byte, 0, 0)
	for val > 0 || len(str) <= fpn.Decimal {
		str = append(str, byte('0'+val%10))
		val /= 10
	}
	rtn := make([]byte, 0, 0)
	for i := len(str) - 1; i >= 0; i-- {
		if i+1 == fpn.Decimal {
			rtn = append(rtn, '.')
		}
		rtn = append(rtn, str[i])
	}
	for rtn[len(rtn)-1] == '0' {
		rtn = rtn[0 : len(rtn)-1]
	}
	if rtn[len(rtn)-1] == '.' {
		rtn = rtn[0 : len(rtn)-1]
	}
	return string(rtn)
}<|MERGE_RESOLUTION|>--- conflicted
+++ resolved
@@ -139,11 +139,7 @@
 		}
 	}
 
-<<<<<<< HEAD
-	err := h.transfer(from, to, amount.Value)
-=======
-	err := h.TransferRaw(from, to, amount)
->>>>>>> a7060a25
+	err := h.TransferRaw(from, to, amount.Value)
 	return TransferCost, err
 }
 
@@ -166,14 +162,9 @@
 }
 
 // Countermand ...
-<<<<<<< HEAD
 func (h *Teller) Countermand(c, to string, amountStr string) (*contract.Cost, error) {
 	amount, _ := NewFixPointNumber(amountStr, 8)
-	return TransferCost, h.transfer(ContractGasPrefix+c, to, amount.Value)
-=======
-func (h *Teller) Countermand(c, to string, amount int64) (*contract.Cost, error) {
-	return TransferCost, h.TransferRaw(ContractGasPrefix+c, to, amount)
->>>>>>> a7060a25
+	return TransferCost, h.TransferRaw(ContractGasPrefix+c, to, amount.Value)
 }
 
 // PayCost ...
