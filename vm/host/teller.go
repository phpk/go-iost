package host

import (
	"fmt"
	"strings"

	"github.com/iost-official/go-iost/common"
	"github.com/iost-official/go-iost/core/contract"
	"github.com/iost-official/go-iost/ilog"
)

// const prefixs
const (
	ContractAccountPrefix = "CA"
	ContractGasPrefix     = "CG"
)

// Teller handler of iost
type Teller struct {
	h    *Host
	cost map[string]contract.Cost
}

// NewTeller new teller
func NewTeller(h *Host) Teller {
	return Teller{
		h:    h,
		cost: make(map[string]contract.Cost),
	}
}

// TransferRawNew ... todo deprecated
func (h *Teller) TransferRawNew(from, to string, amount int64) error {
	tokenName := "iost"
	srcBalance := h.h.db.TokenBalance(tokenName, from)
	dstBalance := h.h.db.TokenBalance(tokenName, to)
	if strings.HasPrefix(from, ContractAccountPrefix) && srcBalance >= amount || srcBalance > amount {
		h.h.db.SetTokenBalance(tokenName, from, srcBalance-amount)
		h.h.db.SetTokenBalance(tokenName, to, dstBalance+amount)
		ilog.Debugf("TransferRaw src %v: %v -> %v and dst %v: %v -> %v\n", from, srcBalance, srcBalance-amount, to, dstBalance, dstBalance+amount)
		return nil
	}
	ilog.Debugf("TransferRaw balance not enough %v has %v < %v", from, srcBalance, amount)
	return ErrBalanceNotEnough
}

<<<<<<< HEAD
// GetBalance return balance of an id
func (h *Teller) GetBalance(from string) (string, contract.Cost, error) {
	var bl int64
	if strings.HasPrefix(from, "IOST") {
		bl = h.h.db.Balance(from)
	} else {
		bl = h.h.db.Balance(ContractAccountPrefix + from)
	}
	fpn := common.Fixed{Value: bl, Decimal: 8}
	s := fpn.ToString()
	return s, GetCost, nil
}

// GrantCoin issue coin
=======
// GrantCoin issue coin. todo deprecated
>>>>>>> 70bebe6a
func (h *Teller) GrantCoin(coinName, to string, amountStr string) (contract.Cost, error) {
	amount, _ := common.NewFixed(amountStr, 8)
	if amount.Value <= 0 {
		return CommonErrorCost(1), ErrTransferNegValue
	}
	cn := h.h.ctx.Value("contract_name").(string)
	if !strings.HasPrefix(cn, "iost.") {
		return CommonErrorCost(2), ErrPermissionLost
	}
	h.h.db.SetCoin(coinName, to, amount.Value)
	return TransferCost, nil
}

// ConsumeCoin consume coin from todo deprecated
func (h *Teller) ConsumeCoin(coinName, from string, amountStr string) (cost contract.Cost, err error) {
	amount, _ := common.NewFixed(amountStr, 8)
	if amount.Value <= 0 {
		return CommonErrorCost(1), ErrTransferNegValue
	}
	if h.Privilege(from) < 1 {
		return CommonErrorCost(1), ErrPermissionLost
	}
	bl := h.h.db.Coin(coinName, from)
	if bl < amount.Value {
		return CommonErrorCost(2), ErrBalanceNotEnough
	}
	h.h.db.SetCoin(coinName, from, -1*amount.Value)
	return TransferCost, nil
}

// GrantServi ...todo deprecated
func (h *Teller) GrantServi(to string, amountStr string) (contract.Cost, error) {
	amount, _ := common.NewFixed(amountStr, 8)
	if amount.Value <= 0 {
		return CommonErrorCost(1), ErrTransferNegValue
	}
	//cn := h.h.ctx.Value("contract_name").(string) todo privilege of system contracts
	//if !strings.HasPrefix(cn, "iost.") {
	//	return CommonErrorCost(2), ErrPermissionLost
	//}
	h.h.db.SetServi(to, amount.Value)
	return TransferCost, nil
}

// ConsumeServi ...todo deprecated
func (h *Teller) ConsumeServi(from string, amountStr string) (cost contract.Cost, err error) {
	amount, _ := common.NewFixed(amountStr, 8)
	if amount.Value <= 0 {
		return CommonErrorCost(1), ErrTransferNegValue
	}
	if h.Privilege(from) < 1 {
		return CommonErrorCost(1), ErrPermissionLost
	}
	bl := h.h.db.Servi(from)
	if bl < amount.Value {
		return CommonErrorCost(2), ErrBalanceNotEnough
	}
	h.h.db.SetServi(from, -1*amount.Value)
	return TransferCost, nil
}

// TotalServi ... todo deprecated
func (h *Teller) TotalServi() (ts string, cost contract.Cost) {
	fpn := common.Fixed{Value: h.h.db.TotalServi(), Decimal: 8}
	ts = fpn.ToString()
	cost = GetCost
	return
}

// Costs ...
func (h *Teller) Costs() map[string]contract.Cost {
	return h.cost
}

// PayCost ...
func (h *Teller) PayCost(c contract.Cost, who string) {
	if oc, ok := h.cost[who]; ok {
		oc.AddAssign(c)
		h.cost[who] = oc
	} else {
		h.cost[who] = c
	}
}

// DoPay ...
func (h *Teller) DoPay(witness string, gasPrice int64, isPayRAM bool) error {
	if gasPrice < 100 {
		panic("gas_price error")
	}

	for k, c := range h.cost {
		fee := gasPrice * c.ToGas()
		if fee != 0 {
			gas := &common.Fixed{
				Value:   fee * 1000000,
				Decimal: 8, // TODO magic number
			}
			err := h.h.CostGas(k, gas)
			if err != nil {
				return fmt.Errorf("pay cost failed: %v, %v", k, err)
			}
		}
		// contracts in "iost" domain will not pay for ram
		if isPayRAM && !strings.HasPrefix(k, "iost") {
			var payer string
			if strings.HasPrefix(k, "Contract") {
				p, _ := h.h.GlobalMapGet("iost.system", "contract_owner", k)
				payer = p.(string)
			} else {
				payer = k
			}

			ram := c.Data
			currentRAM := h.h.db.TokenBalance("ram", payer)
			if currentRAM-ram < 0 {
				return fmt.Errorf("pay ram failed. id: %v need %v, actual %v", payer, ram, currentRAM)
			}
			h.h.db.SetTokenBalance("ram", payer, currentRAM-ram)
		}
	}
	return nil
}

// Privilege ...
func (h *Teller) Privilege(id string) int {
	am, ok := h.h.ctx.Value("auth_list").(map[string]int)
	if !ok {
		return 0
	}
	i, ok := am[id]
	if !ok {
		i = 0
	}
	return i
}<|MERGE_RESOLUTION|>--- conflicted
+++ resolved
@@ -44,24 +44,6 @@
 	return ErrBalanceNotEnough
 }
 
-<<<<<<< HEAD
-// GetBalance return balance of an id
-func (h *Teller) GetBalance(from string) (string, contract.Cost, error) {
-	var bl int64
-	if strings.HasPrefix(from, "IOST") {
-		bl = h.h.db.Balance(from)
-	} else {
-		bl = h.h.db.Balance(ContractAccountPrefix + from)
-	}
-	fpn := common.Fixed{Value: bl, Decimal: 8}
-	s := fpn.ToString()
-	return s, GetCost, nil
-}
-
-// GrantCoin issue coin
-=======
-// GrantCoin issue coin. todo deprecated
->>>>>>> 70bebe6a
 func (h *Teller) GrantCoin(coinName, to string, amountStr string) (contract.Cost, error) {
 	amount, _ := common.NewFixed(amountStr, 8)
 	if amount.Value <= 0 {
