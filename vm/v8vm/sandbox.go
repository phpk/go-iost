--- conflicted
+++ resolved
@@ -243,7 +243,6 @@
 
 // Execute prepared code, return results, gasUsed
 func (sbx *Sandbox) Execute(preparedCode string) (string, int64, error) {
-<<<<<<< HEAD
 	c := make(chan os.Signal)
 	signal.Notify(c, syscall.SIGILL, syscall.SIGSEGV, syscall.SIGINT, syscall.SIGFPE)
 	go func() {
@@ -254,12 +253,10 @@
 			}
 		}
 	}()
-	cCode := C.CString(preparedCode)
-	defer C.free(unsafe.Pointer(cCode))
-=======
+
 	cCode := newCStr(preparedCode)
 	defer C.free(unsafe.Pointer(cCode.data))
->>>>>>> fb7efa04
+
 	expireTime := C.longlong(sbx.host.Deadline().UnixNano())
 
 	rs := C.Execute(sbx.context, cCode, expireTime)
