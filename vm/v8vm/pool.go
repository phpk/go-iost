--- conflicted
+++ resolved
@@ -5,21 +5,13 @@
 	"github.com/iost-official/Go-IOS-Protocol/vm/host"
 )
 
-<<<<<<< HEAD
-// VMPool provides interface to execute JS smart contract
-=======
 // VMPool mange all V8VM instance.
->>>>>>> d3b81705
 type VMPool struct {
 	size   int
 	jsPath string
 }
 
-<<<<<<< HEAD
-// NewVMPool by size
-=======
 // NewVMPool create new VMPool instance.
->>>>>>> d3b81705
 func NewVMPool(size int) *VMPool {
 	return &VMPool{
 		size: size,
@@ -30,29 +22,17 @@
 	return NewVM()
 }
 
-<<<<<<< HEAD
-// Init VMPool
-=======
 // Init init VMPool.
->>>>>>> d3b81705
 func (vmp *VMPool) Init() error {
 	return nil
 }
 
-<<<<<<< HEAD
-// SetJSPath set path including js library
-=======
 // SetJsPath set standard Javascript library path.
->>>>>>> d3b81705
 func (vmp *VMPool) SetJSPath(path string) {
 	vmp.jsPath = path
 }
 
-<<<<<<< HEAD
-// Compile contract before storage
-=======
 // Compile compile js code to binary.
->>>>>>> d3b81705
 func (vmp *VMPool) Compile(contract *contract.Contract) (string, error) {
 	vm := vmp.getVM()
 	defer vm.release()
@@ -60,11 +40,7 @@
 	return vm.compile(contract)
 }
 
-<<<<<<< HEAD
-// LoadAndCall load contract and call api function, return results and cost
-=======
 // LoadAndCall load compiled Javascript code and run code with specified api and args
->>>>>>> d3b81705
 func (vmp *VMPool) LoadAndCall(host *host.Host, contract *contract.Contract, api string, args ...interface{}) (rtn []interface{}, cost *contract.Cost, err error) {
 	vm := vmp.getVM()
 	defer vm.release()
@@ -77,10 +53,6 @@
 	return vm.execute(preparedCode)
 }
 
-<<<<<<< HEAD
-// Release invoke release when VMPool no longer in use
-=======
 // Release release all V8VM instance in VMPool
->>>>>>> d3b81705
 func (vmp *VMPool) Release() {
 }