--- conflicted
+++ resolved
@@ -223,11 +223,7 @@
         if (body.type === 'BlockStatement') {
             pos = body.range[0] + 1;
         }
-<<<<<<< HEAD
-        addInjection(pos, InjectType.gasIncrWithSemicolon, chargedExpression[node.type]);
-=======
-        let ip0 = addInjection(pos, InjectType.gasIncrWithSemicolon, 1);
->>>>>>> cbfb99a7
+        let ip0 = addInjection(pos, InjectType.gasIncrWithSemicolon, chargedExpression[node.type]);
 
         let injectionPoint2 = addInjectionPoint(node.test, InjectType.gasIncrWithComma, 0);
         let injectionPoint3 = addInjectionPoint(node.update, InjectType.gasIncrWithComma, 0);
@@ -245,11 +241,7 @@
         if (body.type === 'BlockStatement') {
             pos = body.range[0] + 1;
         }
-<<<<<<< HEAD
-        addInjection(pos, InjectType.gasIncrWithSemicolon, chargedExpression[node.type]);
-=======
-        let ip0 = addInjection(pos, InjectType.gasIncrWithSemicolon, 1);
->>>>>>> cbfb99a7
+        let ip0 = addInjection(pos, InjectType.gasIncrWithSemicolon, chargedExpression[node.type]);
 
         return [newLastInjection, {
             "body": ip0
@@ -257,9 +249,6 @@
 
     } else if (node.type === "WhileStatement" || node.type === "DoWhileStatement") {
         ensure_block(node.body);
-<<<<<<< HEAD
-        let injectionPoint = addInjectionPoint(node.test, InjectType.gasIncrWithComma, chargedExpression[node.type]);
-=======
         let body = node.body;
         let pos = body.range[0];
         if (body.type === 'BlockStatement') {
@@ -267,8 +256,7 @@
         }
         let ip0 = addInjection(pos, InjectType.gasIncrWithSemicolon, 1);
 
-        let injectionPoint = addInjectionPoint(node.test, InjectType.gasIncrWithComma, 1);
->>>>>>> cbfb99a7
+        let injectionPoint = addInjectionPoint(node.test, InjectType.gasIncrWithComma, chargedExpression[node.type]);
         return [newLastInjection, {
             "test": injectionPoint,
             "body": ip0
