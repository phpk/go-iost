--- conflicted
+++ resolved
@@ -177,12 +177,9 @@
 	if gasUpdateTime > 0 {
 		durationSeconds = (now - gasUpdateTime) / 1e9
 	}
-<<<<<<< HEAD
-=======
 	if durationSeconds < 0 {
 		ilog.Fatalf("CurrentTotalGas durationSeconds invalid %v = %v - %v", durationSeconds, now, gasUpdateTime)
 	}
->>>>>>> 70de84df
 	rate := m.GasRate(name)
 	limit := m.GasLimit(name)
 	//ilog.Debugf("CurrentTotalGas stock %v rate %v limit %v\n", result, rate, limit)
