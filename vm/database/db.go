package database

// Visitor combine of every handler, to be api of database
type Visitor struct {
	BasicHandler
	MapHandler
	ContractHandler
	TokenHandler
	Token721Handler
	RollbackHandler
	DelaytxHandler
	GasHandler
	RAMHandler
}

// NewVisitor get a visitor of a DB, with cache length determined
func NewVisitor(cacheLength int, cb IMultiValue) *Visitor {
	db := newChainbaseAdapter(cb)
	lruDB := NewLRU(cacheLength, db)
	cachedDB := NewWriteCache(lruDB)
	v := &Visitor{
		BasicHandler:    BasicHandler{cachedDB},
		MapHandler:      MapHandler{cachedDB},
		ContractHandler: ContractHandler{cachedDB},
		TokenHandler:    TokenHandler{cachedDB},
<<<<<<< HEAD
		Token721Handler:    Token721Handler{cachedDB},
=======
		RAMHandler:      RAMHandler{cachedDB},
>>>>>>> 0815bf64
	}
	v.GasHandler = GasHandler{v.BasicHandler, v.MapHandler}
	v.RollbackHandler = newRollbackHandler(lruDB, cachedDB)
	return v
}

// NewBatchVisitorRoot get LRU to next step
func NewBatchVisitorRoot(cacheLength int, cb IMultiValue) *LRU {
	db := newChainbaseAdapter(cb)
	lruDB := NewLRU(cacheLength, db)
	return lruDB
}

// Mapper generator of conflict map
type Mapper interface {
	Map() map[string]Access
}

// NewBatchVisitor get visitor with mapper
func NewBatchVisitor(lruDB *LRU) (*Visitor, Mapper) {
	cachedDB := NewWriteCache(lruDB)
	watcher := NewWatcher(cachedDB)
	v := &Visitor{
		BasicHandler:    BasicHandler{watcher},
		MapHandler:      MapHandler{watcher},
		ContractHandler: ContractHandler{watcher},
		TokenHandler:    TokenHandler{watcher},
<<<<<<< HEAD
		Token721Handler:    Token721Handler{watcher},
=======
		RAMHandler:      RAMHandler{watcher},
>>>>>>> 0815bf64
	}
	v.GasHandler = GasHandler{v.BasicHandler, v.MapHandler}
	v.RollbackHandler = newRollbackHandler(lruDB, cachedDB)
	return v, watcher
}<|MERGE_RESOLUTION|>--- conflicted
+++ resolved
@@ -23,11 +23,8 @@
 		MapHandler:      MapHandler{cachedDB},
 		ContractHandler: ContractHandler{cachedDB},
 		TokenHandler:    TokenHandler{cachedDB},
-<<<<<<< HEAD
 		Token721Handler:    Token721Handler{cachedDB},
-=======
 		RAMHandler:      RAMHandler{cachedDB},
->>>>>>> 0815bf64
 	}
 	v.GasHandler = GasHandler{v.BasicHandler, v.MapHandler}
 	v.RollbackHandler = newRollbackHandler(lruDB, cachedDB)
@@ -55,11 +52,8 @@
 		MapHandler:      MapHandler{watcher},
 		ContractHandler: ContractHandler{watcher},
 		TokenHandler:    TokenHandler{watcher},
-<<<<<<< HEAD
 		Token721Handler:    Token721Handler{watcher},
-=======
 		RAMHandler:      RAMHandler{watcher},
->>>>>>> 0815bf64
 	}
 	v.GasHandler = GasHandler{v.BasicHandler, v.MapHandler}
 	v.RollbackHandler = newRollbackHandler(lruDB, cachedDB)
