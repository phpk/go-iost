package cmd

import (
	"fmt"
	"os"

	"strings"

	"strconv"

	"sort"

	"github.com/iost-official/prototype/common"
	"github.com/iost-official/prototype/core/state"
	"github.com/iost-official/prototype/verifier"
	"github.com/iost-official/prototype/vm"
	"github.com/iost-official/prototype/vm/lua"
	"github.com/spf13/cobra"
	"github.com/spf13/viper"
	"gopkg.in/yaml.v2"
)

var cfgFile string
var valuesFile string
var language string

// rootCmd represents the base command when called without any subcommands
var rootCmd = &cobra.Command{
	Use:   "playground",
	Short: "Playground of IOST script",
	Long: `Playground of IOST script, usage:
	playground a.lua b.lua ... --values value.yml
Playground runs lua script by turns.
`,
	// Uncomment the following line if your bare application
	// has an action associated with it:
	Args: cobra.MinimumNArgs(1),
	Run: func(cmd *cobra.Command, args []string) {

		db := Database{make(map[string][]byte)}
		mdb := state.NewDatabase(&db)
		pool := state.NewPool(mdb)

		m := make(map[interface{}]interface{})

		ctx := vm.BaseContext()

		vf, err := ReadFile(valuesFile)

		if err != nil {
			fmt.Println("no values specified, work as everything is nil")
		} else {
			err = yaml.Unmarshal(vf, &m)
			if err != nil {
				panic(err)
			}

			for k, v := range m {
				switch v.(type) {
				case map[interface{}]interface{}:
					for k2, v2 := range v.(map[interface{}]interface{}) {
						vc, err := state.ParseValue(v2.(string))
						if err != nil {
							panic(err)
						}
						pool.PutHM(state.Key(k.(string)), state.Key(k2.(string)), vc)
					}
				case string:
					vc, err := state.ParseValue(v.(string))
					if err != nil {
						panic(err)
					}
					pool.Put(state.Key(k.(string)), vc)
				}
			}

<<<<<<< HEAD
			ctx = vm.BaseContext()
			ph, err := pool.GetHM("context", "parent-hash")
			if err != nil {
				panic(err)
			}
			wit, err := pool.GetHM("context", "witness")
			if err != nil {
				panic(err)
			}
			height, err := pool.GetHM("context", "height")
			if err != nil {
				panic(err)
			}
			timestamp, err := pool.GetHM("context", "timestamp")
			if err != nil {
				panic(err)
			}

			ctx.ParentHash = common.Base58Decode(ph.(*state.VString).EncodeString()[1:])
			ctx.Witness = vm.IOSTAccount(wit.EncodeString()[1:])
			ctx.BlockHeight = int64(height.(*state.VFloat).ToFloat64())
			ctx.Timestamp = int64(timestamp.(*state.VFloat).ToFloat64())
=======
		v := verifier.NewCacheVerifier()
		v.Context = vm.BaseContext()
		ph, err := pool.GetHM("context", "parent-hash")
		if err != nil {
			panic(err)
		}
		wit, err := pool.GetHM("context", "witness")
		if err != nil {
			panic(err)
>>>>>>> 443251ac
		}

<<<<<<< HEAD
		v := verifier.NewCacheVerifier()
		v.Context = ctx

=======
>>>>>>> 443251ac
		var (
			pool2 state.Pool
			gas   uint64
		)

		pool2 = pool.Copy()

		switch language {
		case "lua":
			for _, file := range args {
				code := ReadSourceFile(file)
				parser, err := lua.NewDocCommentParser(code)
				if err != nil {
					panic(err)
				}
				parser.Debug = true
				sc, err := parser.Parse()
				if err != nil {
					panic(err)
				}

				sc.SetPrefix(file[strings.LastIndex(file, "/")+1 : strings.LastIndex(file, ".")])

				v.StartVM(sc)

				pool2, gas, err = v.Verify(sc, pool2)
				if err != nil {
					fmt.Println("error:", err.Error())
				}
			}
		default:
			fmt.Println(language, "not supported")
		}

		pool2.Flush()
		fmt.Println("======Report")
		fmt.Println("gas spend:", gas)
		fmt.Println("state trasition:")

		var ss []string
		for k, v := range db.Normal {
			if strings.HasPrefix(k, "context.") {
				continue
			}
			var vs string
			val, _ := state.ParseValue(string(v))
			switch val.(type) {
			case *state.VBool:
				vs = "(bool) "
				vs += val.(*state.VBool).EncodeString()
			case *state.VFloat:
				vs = "(float) "
				vs += strconv.FormatFloat(val.(*state.VFloat).ToFloat64(), 'f', 6, 64)
			case *state.VMap:
				vs = "(map) "
				vs += val.EncodeString() + "}"
			case *state.VString:
				vs = "(string) "
				vs += val.EncodeString()[1:]
			}
			ss = append(ss, fmt.Sprintf("  %v >  %v\n", k, vs))
		}
		sort.Strings(ss)
		for _, v := range ss {
			fmt.Print(v)
		}

	},
}

// Execute adds all child commands to the root command and sets flags appropriately.
// This is called by main.main(). It only needs to happen once to the rootCmd.
func Execute() {
	if err := rootCmd.Execute(); err != nil {
		fmt.Println(err)
		os.Exit(1)
	}
}

func init() {
	cobra.OnInitialize(initConfig)

	// Here you will define your flags and configuration settings.
	// Cobra supports persistent flags, which, if defined here,
	// will be global for your application.
	rootCmd.PersistentFlags().StringVarP(&valuesFile, "values", "v", "values.yaml", "set init values, default ./values.yaml")
	rootCmd.PersistentFlags().StringVar(&cfgFile, "config", "", "set config default ./values.yaml")
	rootCmd.PersistentFlags().StringVarP(&language, "lang", "l", "lua", "set language of contract, default lua")

}

// initConfig reads in config file and ENV variables if set.
func initConfig() {
	if cfgFile != "" {
		// Use config file from the flag.
		viper.SetConfigFile(cfgFile)
	} else {
		viper.SetConfigName("./values.yaml")
	}
	viper.AutomaticEnv() // read in environment variables that match

	// If a config file is found, read it in.
	if err := viper.ReadInConfig(); err == nil {
		fmt.Println("Using config file:", viper.ConfigFileUsed())
	}
}<|MERGE_RESOLUTION|>--- conflicted
+++ resolved
@@ -46,7 +46,6 @@
 		ctx := vm.BaseContext()
 
 		vf, err := ReadFile(valuesFile)
-
 		if err != nil {
 			fmt.Println("no values specified, work as everything is nil")
 		} else {
@@ -74,7 +73,6 @@
 				}
 			}
 
-<<<<<<< HEAD
 			ctx = vm.BaseContext()
 			ph, err := pool.GetHM("context", "parent-hash")
 			if err != nil {
@@ -97,25 +95,11 @@
 			ctx.Witness = vm.IOSTAccount(wit.EncodeString()[1:])
 			ctx.BlockHeight = int64(height.(*state.VFloat).ToFloat64())
 			ctx.Timestamp = int64(timestamp.(*state.VFloat).ToFloat64())
-=======
-		v := verifier.NewCacheVerifier()
-		v.Context = vm.BaseContext()
-		ph, err := pool.GetHM("context", "parent-hash")
-		if err != nil {
-			panic(err)
-		}
-		wit, err := pool.GetHM("context", "witness")
-		if err != nil {
-			panic(err)
->>>>>>> 443251ac
-		}
-
-<<<<<<< HEAD
+		}
+
 		v := verifier.NewCacheVerifier()
 		v.Context = ctx
 
-=======
->>>>>>> 443251ac
 		var (
 			pool2 state.Pool
 			gas   uint64
