package pob

import (
	"github.com/iost-official/Go-IOS-Protocol/account"
	"github.com/iost-official/Go-IOS-Protocol/new_consensus/common"

	"time"

	"github.com/iost-official/Go-IOS-Protocol/core/global"
	"github.com/iost-official/Go-IOS-Protocol/core/message"
	"github.com/iost-official/Go-IOS-Protocol/core/new_block"
	"github.com/iost-official/Go-IOS-Protocol/core/new_blockcache"
	"github.com/iost-official/Go-IOS-Protocol/core/new_txpool"
	"github.com/iost-official/Go-IOS-Protocol/db"
	"github.com/iost-official/Go-IOS-Protocol/log"
	"github.com/iost-official/Go-IOS-Protocol/p2p"
	"github.com/prometheus/client_golang/prometheus"
	"fmt"
	"errors"
)

var (
	generatedBlockCount = prometheus.NewCounter(
		prometheus.CounterOpts{
			Name: "generated_block_count",
			Help: "Count of generated block by current node",
		},
	)
	receivedBlockCount = prometheus.NewCounter(
		prometheus.CounterOpts{
			Name: "received_block_count",
			Help: "Count of received block by current node",
		},
	)
	confirmedBlockchainLength = prometheus.NewGauge(
		prometheus.GaugeOpts{
			Name: "confirmed_blockchain_length",
			Help: "Length of confirmed blockchain on current node",
		},
	)
	txPoolSize = prometheus.NewGauge(
		prometheus.GaugeOpts{
			Name: "tx_poo_size",
			Help: "size of tx pool on current node",
		},
	)
)

func init() {
	prometheus.MustRegister(generatedBlockCount)
	prometheus.MustRegister(receivedBlockCount)
	prometheus.MustRegister(confirmedBlockchainLength)
	prometheus.MustRegister(txPoolSize)
}

type PoB struct {
	account      account.Account
	global       global.Global
	blockChain   block.Chain
	blockCache   blockcache.BlockCache
	txPool       new_txpool.TxPool
	p2pService   p2p.Service
	synchronizer consensus_common.Synchronizer
	addBlockPointer     *db.MVCCDB
	genBlockPointer    *db.MVCCDB

	exitSignal  chan struct{}
	chRecvBlock chan message.Message
	chGenBlock  chan *block.Block
}

func NewPoB(account_ account.Account, blockchain_ block.BlockChain, blockcache_ blockcache.BlockCache, txPool_ new_txpool.TxPool, service_ p2p.Service, synchronizer_ consensus_common.Synchronizer, witnessList []string) (*PoB, error) {
	//TODO: change initialization based on new interfaces
	p := PoB{
		account:      account_,
		global:       global_,
		blockCache:   blockcache_,
		blockChain:   global_.BlockChain(),
		addBlockPointer:     global_.StatePool(),
		txPool:       txPool_,
		p2pService:   service_,
		synchronizer: synchronizer_,
		chGenBlock:   make(chan *block.Block, 10),
	}

	p.genBlockPointer = p.addBlockPointer.Fork()

	var err error
	p.chRecvBlock, err = p.p2pService.Register("consensus chan", p2p.NewBlockResponse, p2p.SyncBlockResponse)
	if err != nil {
		return nil, err
	}
	p.exitSignal = make(chan struct{})
	p.initGlobalProperty(p.account, witnessList)
	blk, err := p.blockChain.Top()
	if err != nil {
		fmt.Println("Unable to initialize block chain top")
	}
	dynamicProperty.update(&blk.Head)
	return &p, nil
}

func (p *PoB) initGlobalProperty(acc account.Account, witnessList []string) {
	staticProperty = newGlobalStaticProperty(acc, witnessList)
	dynamicProperty = newGlobalDynamicProperty()
}

func (p *PoB) Run() {
	p.synchronizer.Start()
	go p.blockLoop()
	go p.scheduleLoop()
}

func (p *PoB) Stop() {
	p.synchronizer.Stop()
	close(p.chRecvBlock)
	close(p.chGenBlock)
	close(p.exitSignal)
}

func (p *PoB) handleRecvBlock(blk *block.Block) error {
	hash, err := blk.HeadHash()
	if err != nil {
		return errors.New("fail to calculate HeadHash()")
	}
	_, err = p.blockCache.Find(hash)
	if err == nil {
		return errors.New("duplicate block")
	}
	err = verifyBasics(blk)
	if err != nil {
		return errors.New("fail to verifyBasics")
	}
	parent, err := p.blockCache.Find(blk.Head.ParentHash)
	if err == nil && parent.Type == blockcache.Linked {
		var node *blockcache.BlockCacheNode
		node, err = p.addBlock(blk, node, parent, true)
		if err != nil {
			// dishonest?
			return errors.New("fail to addBlock")
		}
		p.addSingles(node)
	} else {
		p.blockCache.Add(blk)
	}
	return nil
}

func (p *PoB) blockLoop() {
	for {
		select {
		case req, ok := <-p.chRecvBlock:
			if !ok {
				fmt.Println("chRecvBlock has closed")
				return
			}
			var blk block.Block
			err := blk.Decode(req.GetBody())
			if err != nil {
				fmt.Println(err)
				continue
			}
<<<<<<< HEAD
			if p.handleRecvBlock(&blk) {
				if req.Type() == p2p.SyncBlockResponse {
					hash, err := blk.HeadHash()
					if err == nil {
						go p.synchronizer.OnRecvBlock(hash, req.From())
					}
				}
=======
			err = p.handleRecvBlock(&blk)
			if err != nil {
				fmt.Println(err)
				continue
			}
			if req.GetReqType() == int32(p2p.SyncBlockResponse) {
				go p.synchronizer.OnRecvBlock(blk.HeadHash(), req.From())
>>>>>>> d99d1755
			}
		case blk, ok := <-p.chGenBlock:
			if !ok {
				fmt.Println("chGenBlock has closed")
				return
			}
			p.handleRecvBlock(blk)
		case <-p.exitSignal:
			fmt.Println("exitSignal")
			return
		}
	}
}

func (p *PoB) scheduleLoop() {
	var nextSchedule int64 = 0
	for {
		select {
		case <-time.After(time.Second * time.Duration(nextSchedule)):
			currentTimestamp := consensus_common.GetCurrentTimestamp()
			wid := witnessOfTime(currentTimestamp)
			if wid == p.account.ID && p.global.Mode() == global.ModeNormal {
				chainHead := p.blockCache.Head()
				hash, err := chainHead.Block.HeadHash()
				if err != nil {
					fmt.Println(err)
					continue
				}
				p.genBlockPointer.Checkout(string(hash))
				blk := genBlock(p.account, chainHead, p.txPool, p.genBlockPointer)
				dynamicProperty.update(&blk.Head)
				blkByte, err := blk.Encode()
				//msg := message.Message{ReqType: int32(ReqNewBlock), Body: bb}
				//go p.router.Broadcast(msg)
				p.chGenBlock <- blk
				log.Log.I("Block size: %v, TrNum: %v", len(blkByte), len(blk.Txs))
				go p.p2pService.Broadcast(blkByte, p2p.NewBlockResponse, p2p.UrgentMessage)

				}
			nextSchedule = timeUntilNextSchedule(time.Now().Unix())
		case <-p.exitSignal:
			return
		}
	}
}

func (p *PoB) addBlock(blk *block.Block, node *blockcache.BlockCacheNode, parent *blockcache.BlockCacheNode, newBlock bool) (*blockcache.BlockCacheNode, error) {
	// verify block txs
	if blk.Head.Witness != p.account.ID {
		hash, err := parent.Block.HeadHash()
		if err != nil {
			return nil, err
		}
		p.addBlockPointer.Checkout(string(hash))
		var verifyErr error
		verifyErr = verifyBlock(blk, parent.Block, p.blockCache.LinkedRoot().Block, p.txPool, p.addBlockPointer)

		// add
		if newBlock {
			if verifyErr == nil {
				var err error
				if node, err = p.blockCache.Add(blk); err != nil {
					return nil, err
				}
			} else {
				return nil, verifyErr
			}
		} else {
			if verifyErr == nil {
				p.blockCache.Link(node)
			} else {
				p.blockCache.Del(node)
				return nil, verifyErr
			}
		}
		// tag in state
		hash, err = blk.HeadHash()
		if err != nil {
			return nil, err
		}
		p.addBlockPointer.Tag(string(hash))
	} else {
		hash, err := blk.HeadHash()
		if err != nil {
			return nil, err
		}
		p.addBlockPointer.Checkout(string(hash))
	}

	// update node info without state
	updateNodeInfo(node)
	// update node info with state, currently pending witness list
	updatePendingWitness(node, p.addBlockPointer)

	// confirm
	confirmNode := calculateConfirm(node, p.blockCache.LinkedRoot())
	if confirmNode != nil {
		p.blockCache.Flush(confirmNode)
		// promote witness list
		promoteWitness(node, confirmNode)
	}

	dynamicProperty.update(&blk.Head)
	// -> tx pool
	p.txPool.AddLinkedNode(node, p.blockCache.Head())
	return node, nil
}

func (p *PoB) addSingles(node *blockcache.BlockCacheNode) {
	if node.Children != nil {
		for child := range node.Children {
			if _, err := p.addBlock(nil, child, node, false); err == nil {
				p.addSingles(child)
			}
		}
	}
}<|MERGE_RESOLUTION|>--- conflicted
+++ resolved
@@ -5,6 +5,9 @@
 	"github.com/iost-official/Go-IOS-Protocol/new_consensus/common"
 
 	"time"
+
+	"errors"
+	"fmt"
 
 	"github.com/iost-official/Go-IOS-Protocol/core/global"
 	"github.com/iost-official/Go-IOS-Protocol/core/message"
@@ -15,8 +18,6 @@
 	"github.com/iost-official/Go-IOS-Protocol/log"
 	"github.com/iost-official/Go-IOS-Protocol/p2p"
 	"github.com/prometheus/client_golang/prometheus"
-	"fmt"
-	"errors"
 )
 
 var (
@@ -54,15 +55,15 @@
 }
 
 type PoB struct {
-	account      account.Account
-	global       global.Global
-	blockChain   block.Chain
-	blockCache   blockcache.BlockCache
-	txPool       new_txpool.TxPool
-	p2pService   p2p.Service
-	synchronizer consensus_common.Synchronizer
-	addBlockPointer     *db.MVCCDB
-	genBlockPointer    *db.MVCCDB
+	account         account.Account
+	global          global.Global
+	blockChain      block.Chain
+	blockCache      blockcache.BlockCache
+	txPool          new_txpool.TxPool
+	p2pService      p2p.Service
+	synchronizer    consensus_common.Synchronizer
+	addBlockPointer *db.MVCCDB
+	genBlockPointer *db.MVCCDB
 
 	exitSignal  chan struct{}
 	chRecvBlock chan message.Message
@@ -72,15 +73,15 @@
 func NewPoB(account_ account.Account, blockchain_ block.BlockChain, blockcache_ blockcache.BlockCache, txPool_ new_txpool.TxPool, service_ p2p.Service, synchronizer_ consensus_common.Synchronizer, witnessList []string) (*PoB, error) {
 	//TODO: change initialization based on new interfaces
 	p := PoB{
-		account:      account_,
-		global:       global_,
-		blockCache:   blockcache_,
-		blockChain:   global_.BlockChain(),
-		addBlockPointer:     global_.StatePool(),
-		txPool:       txPool_,
-		p2pService:   service_,
-		synchronizer: synchronizer_,
-		chGenBlock:   make(chan *block.Block, 10),
+		account:         account_,
+		global:          global_,
+		blockCache:      blockcache_,
+		blockChain:      global_.BlockChain(),
+		addBlockPointer: global_.StatePool(),
+		txPool:          txPool_,
+		p2pService:      service_,
+		synchronizer:    synchronizer_,
+		chGenBlock:      make(chan *block.Block, 10),
 	}
 
 	p.genBlockPointer = p.addBlockPointer.Fork()
@@ -160,15 +161,6 @@
 				fmt.Println(err)
 				continue
 			}
-<<<<<<< HEAD
-			if p.handleRecvBlock(&blk) {
-				if req.Type() == p2p.SyncBlockResponse {
-					hash, err := blk.HeadHash()
-					if err == nil {
-						go p.synchronizer.OnRecvBlock(hash, req.From())
-					}
-				}
-=======
 			err = p.handleRecvBlock(&blk)
 			if err != nil {
 				fmt.Println(err)
@@ -176,7 +168,6 @@
 			}
 			if req.GetReqType() == int32(p2p.SyncBlockResponse) {
 				go p.synchronizer.OnRecvBlock(blk.HeadHash(), req.From())
->>>>>>> d99d1755
 			}
 		case blk, ok := <-p.chGenBlock:
 			if !ok {
@@ -215,7 +206,7 @@
 				log.Log.I("Block size: %v, TrNum: %v", len(blkByte), len(blk.Txs))
 				go p.p2pService.Broadcast(blkByte, p2p.NewBlockResponse, p2p.UrgentMessage)
 
-				}
+			}
 			nextSchedule = timeUntilNextSchedule(time.Now().Unix())
 		case <-p.exitSignal:
 			return
