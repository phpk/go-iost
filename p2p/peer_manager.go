package p2p

import (
	"bufio"
	"context"
	"fmt"
	"math/rand"
	"os"
	"path/filepath"
	"strings"
	"sync"
	"time"

	"github.com/iost-official/go-iost/common"
	"github.com/iost-official/go-iost/ilog"
	p2pb "github.com/iost-official/go-iost/p2p/pb"

	"github.com/iost-official/go-iost/metrics"
	host "github.com/libp2p/go-libp2p-host"
	kbucket "github.com/libp2p/go-libp2p-kbucket"
	libnet "github.com/libp2p/go-libp2p-net"
	peer "github.com/libp2p/go-libp2p-peer"
	peerstore "github.com/libp2p/go-libp2p-peerstore"
	multiaddr "github.com/multiformats/go-multiaddr"
	"github.com/uber-go/atomic"
)

var (
	dumpRoutingTableInterval = 5 * time.Minute
	syncRoutingTableInterval = 30 * time.Second
	metricsStatInterval      = 3 * time.Second
	findBPInterval           = 2 * time.Second
	metricsRecvBlockTimeCost = metrics.NewGauge("iost_recv_block_time_cost", nil)
)

type connDirection int

const (
	inbound connDirection = iota
	outbound
)

const (
	defaultOutboundConn = 15
	defaultInboundConn  = 15

	bucketSize        = 20
	peerResponseCount = 20
	maxPeerQuery      = 30

	incomingMsgChanSize = 4096

	routingTableFile = "routing.table"
)

// PeerManager manages all peers we connect directily.
//
// PeerManager's jobs are:
//   * holding a certain amount of peers.
//   * handling messages according to its type.
//   * discovering peers and maintaining routing table.
type PeerManager struct {
	neighbors     map[peer.ID]*Peer
	neighborCount map[connDirection]int
	neighborMutex sync.RWMutex

	neighborCap map[connDirection]int

	subs   *sync.Map //  map[MessageType]map[string]chan IncomingMessage
	quitCh chan struct{}

	host           host.Host
	config         *common.P2PConfig
	routingTable   *kbucket.RoutingTable
	peerStore      peerstore.Peerstore
	lastUpdateTime atomic.Int64

	wg *sync.WaitGroup

	bpIDs   []peer.ID
	bpMutex sync.RWMutex

	blackPIDs  map[string]bool
	blackIPs   map[string]bool
	blackMutex sync.RWMutex
}

// NewPeerManager returns a new instance of PeerManager struct.
func NewPeerManager(host host.Host, config *common.P2PConfig) *PeerManager {
	routingTable := kbucket.NewRoutingTable(bucketSize, kbucket.ConvertPeerID(host.ID()), time.Second, host.Peerstore())
	pm := &PeerManager{
		neighbors:     make(map[peer.ID]*Peer),
		neighborCount: make(map[connDirection]int),
		neighborCap:   make(map[connDirection]int),
		subs:          new(sync.Map),
		quitCh:        make(chan struct{}),
		routingTable:  routingTable,
		host:          host,
		config:        config,
		peerStore:     host.Peerstore(),
		wg:            new(sync.WaitGroup),
		blackPIDs:     make(map[string]bool),
		blackIPs:      make(map[string]bool),
	}
	if config.InboundConn <= 0 {
		pm.neighborCap[inbound] = defaultOutboundConn
	} else {
		pm.neighborCap[inbound] = config.InboundConn
	}

	if config.OutboundConn <= 0 {
		pm.neighborCap[outbound] = defaultInboundConn
	} else {
		pm.neighborCap[outbound] = config.OutboundConn
	}

	for _, blackIP := range config.BlackIP {
		pm.blackIPs[blackIP] = true
	}
	for _, blackPID := range config.BlackPID {
		pm.blackPIDs[blackPID] = true
	}
	return pm
}

// Start starts peer manager's job.
func (pm *PeerManager) Start() {
	pm.parseSeeds()
	pm.LoadRoutingTable()
	pm.routingQuery([]string{pm.host.ID().Pretty()})

	go pm.dumpRoutingTableLoop()
	go pm.syncRoutingTableLoop()
	go pm.metricsStatLoop()
	go pm.findBPLoop()

}

// Stop stops peer manager's loop.
func (pm *PeerManager) Stop() {
	close(pm.quitCh)
	pm.wg.Wait()
}

func (pm *PeerManager) isBP(id peer.ID) bool {
	for _, bp := range pm.getBPs() {
		if bp == id {
			return true
		}
	}
	return false
}

func (pm *PeerManager) setBPs(ids []string) {
	peerIDs := make([]peer.ID, 0, len(ids))
	for _, id := range ids {
		if len(id) == 0 {
			continue
		}
		peerID, err := peer.IDB58Decode(id)
		if err != nil {
			ilog.Warnf("decode peerID failed. err=%v, id=%v", err, id)
			continue
		}
		peerIDs = append(peerIDs, peerID)
	}
	pm.bpMutex.Lock()
	pm.bpIDs = peerIDs
	pm.bpMutex.Unlock()
}

func (pm *PeerManager) getBPs() []peer.ID {
	pm.bpMutex.RLock()
	defer pm.bpMutex.RUnlock()

	return pm.bpIDs
}

func (pm *PeerManager) findBPLoop() {
	pm.wg.Add(1)
	for {
		select {
		case <-pm.quitCh:
			pm.wg.Done()
			return
		case <-time.After(findBPInterval):
			unknownBPs := make([]string, 0)
			for _, id := range pm.getBPs() {
				if len(pm.peerStore.Addrs(id)) == 0 {
					unknownBPs = append(unknownBPs, id.Pretty())
				}
			}
			pm.routingQuery(unknownBPs)
			pm.connectBPs()
		}
	}
}

func (pm *PeerManager) connectBPs() {
	for _, bpID := range pm.getBPs() {
		if pm.GetNeighbor(bpID) == nil && bpID != pm.host.ID() && len(pm.peerStore.Addrs(bpID)) > 0 {
			stream, err := pm.host.NewStream(context.Background(), bpID, protocolID)
			if err != nil {
				ilog.Errorf("create stream failed. pid=%s, err=%v", bpID.Pretty(), err)
				continue
			}
			pm.HandleStream(stream, outbound)
		}
	}
}

// ConnectBPs makes the local host connected to the block producers directly.
func (pm *PeerManager) ConnectBPs(ids []string) {
	if len(ids) == 0 {
		return
	}
	pm.setBPs(ids)
}

// HandleStream handles the incoming stream.
//
// It checks whether the remote peer already exists.
// If the peer is new and the neighbor count doesn't reach the threshold, it adds the peer into the neighbor list.
// If peer already exits, just add the stream to the peer.
// In other cases, reset the stream.
func (pm *PeerManager) HandleStream(s libnet.Stream, direction connDirection) {
	remotePID := s.Conn().RemotePeer()

	if pm.isStreamBlack(s) {
		ilog.Infof("remote peer is in black list. pid=%v, addr=%v", remotePID.Pretty(), s.Conn().RemoteMultiaddr())
		s.Conn().Close()
		return
	}
	ilog.Infof("handle new stream. pid=%s, addr=%v", remotePID.Pretty(), s.Conn().RemoteMultiaddr())

	peer := pm.GetNeighbor(remotePID)
	if peer != nil {
		peer.AddStream(s)
		return
	}

	if pm.NeighborCount(direction) >= pm.neighborCap[direction] {
		if !pm.isBP(remotePID) {
			ilog.Infof("neighbor count exceeds, close stream. remoteID=%v, addr=%v", remotePID.Pretty(), s.Conn().RemoteMultiaddr())
			bytes, _ := pm.getRoutingResponse([]string{remotePID.Pretty()})
			if len(bytes) > 0 {
				msg := newP2PMessage(pm.config.ChainID, RoutingTableResponse, pm.config.Version, defaultReservedFlag, bytes)
				s.Write(msg.content())
			}
			time.AfterFunc(time.Second, func() { s.Conn().Close() })
			return
		}
		pm.kickNormalNeighbors(outbound)
	}
	pm.AddNeighbor(NewPeer(s, pm, outbound))
	return

}

func (pm *PeerManager) dumpRoutingTableLoop() {
	pm.wg.Add(1)
	var lastSaveTime int64
	for {
		select {
		case <-pm.quitCh:
			pm.wg.Done()
			return
		case <-time.After(dumpRoutingTableInterval):
			if lastSaveTime < pm.lastUpdateTime.Load() {
				pm.DumpRoutingTable()
				lastSaveTime = time.Now().Unix()
			}
		}
	}
}

func (pm *PeerManager) syncRoutingTableLoop() {
	pm.wg.Add(1)
	for {
		select {
		case <-pm.quitCh:
			pm.wg.Done()
			return
		case <-time.After(syncRoutingTableInterval):
			ilog.Infof("start sync routing table.")
			pm.routingQuery([]string{pm.host.ID().Pretty()})
		}
	}
}

func (pm *PeerManager) metricsStatLoop() {
	pm.wg.Add(1)
	for {
		select {
		case <-pm.quitCh:
			pm.wg.Done()
			return
		case <-time.After(metricsStatInterval):
			neighborCountGauge.Set(float64(pm.AllNeighborCount()), nil)
			routingCountGauge.Set(float64(pm.routingTable.Size()), nil)
		}
	}

}

// storePeerInfo stores peer information in peerStore and routingTable. It doesn't need lock since the
// peerStore.SetAddr and routingTable.Update function are thread safe.
func (pm *PeerManager) storePeerInfo(peerID peer.ID, addrs []multiaddr.Multiaddr) {
	pm.peerStore.AddAddrs(peerID, addrs, peerstore.PermanentAddrTTL)
	pm.routingTable.Update(peerID)
	pm.lastUpdateTime.Store(time.Now().Unix())
}

// deletePeerInfo deletes peer information in peerStore and routingTable. It doesn't need lock since the
// peerStore.SetAddr and routingTable.Update function are thread safe.
func (pm *PeerManager) deletePeerInfo(peerID peer.ID) {
	pm.peerStore.ClearAddrs(peerID)
	pm.routingTable.Remove(peerID)
	pm.lastUpdateTime.Store(time.Now().Unix())
}

// AddNeighbor starts a peer and adds it to the neighbor list.
func (pm *PeerManager) AddNeighbor(p *Peer) {

	pm.neighborMutex.Lock()
	defer pm.neighborMutex.Unlock()

	if pm.neighbors[p.id] == nil {
		p.Start()
		pm.storePeerInfo(p.id, []multiaddr.Multiaddr{p.addr})
		pm.neighbors[p.id] = p
		pm.neighborCount[p.direction]++
	}
}

// RemoveNeighbor stops a peer and removes it from the neighbor list.
func (pm *PeerManager) RemoveNeighbor(peerID peer.ID) {
	// pm.deletePeer(peerID)

	pm.neighborMutex.Lock()
	defer pm.neighborMutex.Unlock()

	p := pm.neighbors[peerID]
	if p != nil {
		p.Stop()
		delete(pm.neighbors, peerID)
		pm.neighborCount[p.direction]--
	}
}

// GetNeighbor returns the peer of the given peerID from the neighbor list.
func (pm *PeerManager) GetNeighbor(peerID peer.ID) *Peer {
	pm.neighborMutex.RLock()
	defer pm.neighborMutex.RUnlock()

	return pm.neighbors[peerID]
}

// GetAllNeighbors returns the peer of the given peerID from the neighbor list.
func (pm *PeerManager) GetAllNeighbors() []*Peer {
	pm.neighborMutex.RLock()
	defer pm.neighborMutex.RUnlock()

	peers := make([]*Peer, 0, len(pm.neighbors))
	for _, p := range pm.neighbors {
		peers = append(peers, p)
	}
	return peers
}

// AllNeighborCount returns the total neighbor amount.
func (pm *PeerManager) AllNeighborCount() int {
	pm.neighborMutex.RLock()
	defer pm.neighborMutex.RUnlock()

	return len(pm.neighbors)
}

// NeighborCount returns the special neighbor amount.
func (pm *PeerManager) NeighborCount(direction connDirection) int {
	pm.neighborMutex.RLock()
	defer pm.neighborMutex.RUnlock()

	return pm.neighborCount[direction]
}

// kickNormalNeighbors removes neighbors that are not block producers.
func (pm *PeerManager) kickNormalNeighbors(direction connDirection) {
	pm.neighborMutex.Lock()
	defer pm.neighborMutex.Unlock()

	for _, p := range pm.neighbors {
		if pm.neighborCount[direction] < pm.neighborCap[direction] {
			return
		}
		if direction == p.direction && !pm.isBP(p.id) {
			p.Stop()
			delete(pm.neighbors, p.id)
			pm.neighborCount[direction]--
		}
	}
}

// DumpRoutingTable saves routing table in file.
func (pm *PeerManager) DumpRoutingTable() {
	file, err := os.Create(filepath.Join(pm.config.DataPath, routingTableFile))
	if err != nil {
		ilog.Errorf("create routing file failed. err=%v, path=%v", err, pm.config.DataPath)
		return
	}
	defer file.Close()
	file.WriteString(fmt.Sprintf("# %s\n", time.Now().String()))
	for _, peerID := range pm.routingTable.ListPeers() {
		for _, addr := range pm.peerStore.Addrs(peerID) {
			line := fmt.Sprintf("%s/ipfs/%s\n", addr.String(), peerID.Pretty())
			file.WriteString(line)
		}
	}
}

// LoadRoutingTable reads routing table file and parses it.
func (pm *PeerManager) LoadRoutingTable() {
	routingFile := filepath.Join(pm.config.DataPath + routingTableFile)
	if _, err := os.Stat(routingFile); err != nil {
		if os.IsNotExist(err) {
			ilog.Infof("no routing file. file=%v", routingFile)
			return
		}
	}

	file, err := os.Open(routingFile)
	if err != nil {
		ilog.Errorf("open routing file failed. err=%v, file=%v", err, routingFile)
		return
	}
	defer file.Close()
	br := bufio.NewReader(file)
	for {
		line, err := br.ReadString('\n')
		if err != nil {
			break
		}
		if strings.HasPrefix(line, "#") {
			continue
		}
		peerID, addr, err := parseMultiaddr(line[:len(line)-1])
		if err != nil {
			ilog.Warnf("parse multi addr failed. err=%v, line=%v", err, line)
			continue
		}
		pm.storePeerInfo(peerID, []multiaddr.Multiaddr{addr})
	}
}

// routingQuery broadcasts a routing query message. If the neighbor count is less than the threshold,
// it will pick the rest amount of peers from the routing table and sends query to them.
func (pm *PeerManager) routingQuery(ids []string) {
	if len(ids) == 0 {
		return
	}
	query := p2pb.RoutingQuery{
		Ids: ids,
	}
	bytes, err := query.Marshal()
	if err != nil {
		ilog.Errorf("pb encode failed. err=%v, obj=%+v", err, query)
		return
	}

	pm.Broadcast(bytes, RoutingTableQuery, UrgentMessage, true)
	outboundNeighborCount := pm.NeighborCount(outbound)
	if outboundNeighborCount >= pm.neighborCap[outbound] {
		return
	}
	allPeerIDs := pm.routingTable.ListPeers()
	r := rand.New(rand.NewSource(time.Now().Unix()))
	perm := r.Perm(len(allPeerIDs))

	for i, t := 0, 0; i < len(perm) && t < pm.neighborCap[outbound]-outboundNeighborCount; i++ {
		peerID := allPeerIDs[perm[i]]
		if peerID == pm.host.ID() {
			continue
		}
		if pm.GetNeighbor(peerID) != nil {
			continue
		}
		stream, err := pm.host.NewStream(context.Background(), peerID, protocolID)
		if err != nil {
			ilog.Errorf("create stream failed. pid=%s, err=%v", peerID.Pretty(), err)
			pm.deletePeerInfo(peerID)
			continue
		}
		pm.HandleStream(stream, outbound)
		pm.SendToPeer(peerID, bytes, RoutingTableQuery, UrgentMessage, true)
		t++
	}
}

func (pm *PeerManager) parseSeeds() {
	for _, seed := range pm.config.SeedNodes {
		peerID, addr, err := parseMultiaddr(seed)
		if err != nil {
			ilog.Errorf("parse seed nodes error. seed=%s, err=%v", seed, err)
			continue
		}
		pm.storePeerInfo(peerID, []multiaddr.Multiaddr{addr})
	}
}

// Broadcast sends message to all the neighbors.
func (pm *PeerManager) Broadcast(data []byte, typ MessageType, mp MessagePriority, async bool) {
	if typ == NewBlock || typ == NewBlockHash || typ == SyncBlockHashRequest || typ == SyncHeight {
		ilog.Infof("broadcast message. type=%s", typ)
	}
	msg := newP2PMessage(pm.config.ChainID, typ, pm.config.Version, defaultReservedFlag, data)

<<<<<<< HEAD
	/*  if typ == NewBlock { */
	// pm.syncBroadcast(msg, mp)
	// return
	/* } */

	pm.neighbors.Range(func(k, v interface{}) bool {
		v.(*Peer).SendMessage(msg, mp, true)
		return true
	})
=======
	wg := new(sync.WaitGroup)
	for _, p := range pm.GetAllNeighbors() {
		wg.Add(1)
		go func(p *Peer) {
			p.SendMessage(msg, mp, true, async)
			wg.Done()
		}(p)
	}
	wg.Wait()
>>>>>>> 15a8ad1f
}

func (pm *PeerManager) syncBroadcast(msg *p2pMessage, mp MessagePriority) {
	wg := new(sync.WaitGroup)
	pm.neighbors.Range(func(k, v interface{}) bool {
		wg.Add(1)
		go func() {
			v.(*Peer).SendMessage(msg, mp, true)
			wg.Done()
		}()
		return true
	})
	wg.Wait()
}

// SendToPeer sends message to the specified peer.
func (pm *PeerManager) SendToPeer(peerID peer.ID, data []byte, typ MessageType, mp MessagePriority, async bool) {
	if typ == NewBlock || typ == NewBlockRequest || typ == SyncBlockHashResponse ||
		typ == SyncBlockRequest || typ == SyncBlockResponse {
		ilog.Infof("send message to peer. type=%s, peerID=%s", typ, peerID.Pretty())
	}
	msg := newP2PMessage(pm.config.ChainID, typ, pm.config.Version, defaultReservedFlag, data)

	peer := pm.GetNeighbor(peerID)
	if peer != nil {
		peer.SendMessage(msg, mp, false, async)
	}
}

// Register registers a message channel of the given types.
func (pm *PeerManager) Register(id string, mTyps ...MessageType) chan IncomingMessage {
	if len(mTyps) == 0 {
		return nil
	}
	c := make(chan IncomingMessage, incomingMsgChanSize)
	for _, typ := range mTyps {
		m, _ := pm.subs.LoadOrStore(typ, new(sync.Map))
		m.(*sync.Map).Store(id, c)
	}
	return c
}

// Deregister deregisters a message channel of the given types.
func (pm *PeerManager) Deregister(id string, mTyps ...MessageType) {
	for _, typ := range mTyps {
		if m, exist := pm.subs.Load(typ); exist {
			m.(*sync.Map).Delete(id)
		}
	}
}

func (pm *PeerManager) getRoutingResponse(peerIDs []string) ([]byte, error) {
	queryIDs := peerIDs
	if len(queryIDs) > maxPeerQuery {
		queryIDs = queryIDs[:maxPeerQuery]
	}

	pidSet := make(map[peer.ID]struct{})
	for _, queryID := range queryIDs {
		pid, err := peer.IDB58Decode(queryID)
		if err != nil {
			ilog.Warnf("decode peerID failed. err=%v, id=%v", err, queryID)
			continue
		}
		peerIDs := pm.routingTable.NearestPeers(kbucket.ConvertPeerID(pid), peerResponseCount)
		for _, id := range peerIDs {
			pidSet[id] = struct{}{}
		}
	}

	resp := p2pb.RoutingResponse{}
	for pid := range pidSet {
		info := pm.peerStore.PeerInfo(pid)
		if len(info.Addrs) > 0 {
			peerInfo := &p2pb.PeerInfo{
				Id: info.ID.Pretty(),
			}
			for _, addr := range info.Addrs {
				peerInfo.Addrs = append(peerInfo.Addrs, addr.String())
			}
			resp.Peers = append(resp.Peers, peerInfo)
		}
	}
	if len(resp.Peers) == 0 {
		return []byte{}, nil
	}
	bytes, err := resp.Marshal()
	if err != nil {
		ilog.Errorf("pb encode failed. err=%v, obj=%+v", err, resp)
		return nil, err
	}
	return bytes, nil
}

// handleRoutingTableQuery picks the nearest peers of the given peerIDs and sends the result to it.
func (pm *PeerManager) handleRoutingTableQuery(msg *p2pMessage, peerID peer.ID) {
	ilog.Debug("handling routing table query.")
	data, _ := msg.data()

	query := &p2pb.RoutingQuery{}
	err := query.Unmarshal(data)
	if err != nil {
		ilog.Errorf("pb decode failed. err=%v, str=%s", err, data)
		return
	}

	queryIDs := query.GetIds()
	bytes, _ := pm.getRoutingResponse(queryIDs)
	if len(bytes) > 0 {
		pm.SendToPeer(peerID, bytes, RoutingTableResponse, UrgentMessage, true)
	}
}

// handleRoutingTableResponse stores the peer information received.
func (pm *PeerManager) handleRoutingTableResponse(msg *p2pMessage) {
	ilog.Debug("handling routing table response.")

	data, _ := msg.data()

	resp := &p2pb.RoutingResponse{}
	err := resp.Unmarshal(data)
	if err != nil {
		ilog.Errorf("pb decode failed. err=%v, str=%s", err, data)
		return
	}
	ilog.Debugf("receiving peer infos: %v", resp)
	for _, peerInfo := range resp.Peers {
		if len(peerInfo.Addrs) > 0 {
			pid, err := peer.IDB58Decode(peerInfo.Id)
			if err != nil {
				ilog.Warnf("decode peerID failed. err=%v, id=%v", err, peerInfo.Id)
				continue
			}
			maddrs := make([]multiaddr.Multiaddr, 0, len(peerInfo.Addrs))
			for _, addr := range peerInfo.Addrs {
				a, err := multiaddr.NewMultiaddr(addr)
				if err != nil {
					ilog.Warnf("parse multiaddr failed. err=%v, addr=%v", err, addr)
					continue
				}
				maddrs = append(maddrs, a)
			}
			if len(maddrs) > 0 {
				pm.storePeerInfo(pid, maddrs)
			}
		}
	}
}

// HandleMessage handles messages according to its type.
func (pm *PeerManager) HandleMessage(msg *p2pMessage, peerID peer.ID) {
	data, err := msg.data()
	if err != nil {
		ilog.Errorf("get message data failed. err=%v", err)
		return
	}
	if msg.messageType() != PublishTx && msg.messageType() != SyncHeight {
		ilog.Infof("receiving message. type=%s, pid=%s", msg.messageType(), peerID.Pretty())
	}
	switch msg.messageType() {
	case RoutingTableQuery:
		go pm.handleRoutingTableQuery(msg, peerID)
	case RoutingTableResponse:
		go pm.handleRoutingTableResponse(msg)
	default:
		inMsg := NewIncomingMessage(peerID, data, msg.messageType())
		if m, exist := pm.subs.Load(msg.messageType()); exist {
			m.(*sync.Map).Range(func(k, v interface{}) bool {
				select {
				case v.(chan IncomingMessage) <- *inMsg:
				default:
					ilog.Errorf("sending incoming message failed. type=%s", msg.messageType())
				}
				return true
			})
		}
	}
}

// NeighborStat dumps neighbors' status for debug.
func (pm *PeerManager) NeighborStat() map[string]interface{} {
	ret := make(map[string]interface{})

	blackIPs := make([]string, 0)
	blackPIDs := make([]string, 0)
	pm.blackMutex.RLock()
	defer pm.blackMutex.RUnlock()
	for ip := range pm.blackIPs {
		blackIPs = append(blackIPs, ip)
	}
	for id := range pm.blackPIDs {
		blackPIDs = append(blackPIDs, id)
	}
	ret["black_ips"] = blackIPs
	ret["black_pids"] = blackPIDs

	in := make([]string, 0)
	out := make([]string, 0)
	for _, p := range pm.GetAllNeighbors() {
		addr := p.addr.String() + "/ipfs/" + p.ID()
		if p.direction == inbound {
			in = append(in, addr)
		} else {
			out = append(out, addr)
		}
	}
	ret["neighbors"] = map[string]interface{}{
		"outbound": out,
		"inbound":  in,
	}

	ret["neighbor_count"] = map[string]interface{}{
		"outbound": pm.NeighborCount(outbound),
		"inbound":  pm.NeighborCount(inbound),
	}

	/*  for _, p := range pm.GetAllNeighbors() { */
	// ret[p.ID()] = map[string]interface{}{
	// "stream": p.streamPool.Len(),
	// }
	/* } */

	return ret
}

// PutPeerToBlack puts the peer's PID and IP to black list and close the connection.
func (pm *PeerManager) PutPeerToBlack(id string) {
	pid, err := peer.IDB58Decode(id)
	if err != nil {
		ilog.Warnf("decode peerID failed. err=%v, id=%v", err, id)
		return
	}
	pm.RemoveNeighbor(pid)
	pm.PutPIDToBlack(pid)
}

// PutPIDToBlack puts the PID and corresponding ip to black list.
func (pm *PeerManager) PutPIDToBlack(pid peer.ID) {
	pm.blackMutex.Lock()
	pm.blackPIDs[pid.Pretty()] = true
	pm.blackMutex.Unlock()

	for _, ma := range pm.peerStore.Addrs(pid) {
		ip := getIPFromMa(ma.String())
		if len(ip) > 0 {
			pm.PutIPToBlack(ip)
		}
	}
}

// PutIPToBlack puts the ip to black list.
func (pm *PeerManager) PutIPToBlack(ip string) {
	pm.blackMutex.Lock()
	pm.blackIPs[ip] = true
	pm.blackMutex.Unlock()
}

func (pm *PeerManager) isStreamBlack(s libnet.Stream) bool {
	pid := s.Conn().RemotePeer()
	pm.blackMutex.RLock()
	defer pm.blackMutex.RUnlock()

	if pm.blackPIDs[pid.Pretty()] {
		return true
	}
	ma := s.Conn().RemoteMultiaddr().String()
	ip := getIPFromMa(ma)
	return pm.blackIPs[ip]
}<|MERGE_RESOLUTION|>--- conflicted
+++ resolved
@@ -514,17 +514,6 @@
 	}
 	msg := newP2PMessage(pm.config.ChainID, typ, pm.config.Version, defaultReservedFlag, data)
 
-<<<<<<< HEAD
-	/*  if typ == NewBlock { */
-	// pm.syncBroadcast(msg, mp)
-	// return
-	/* } */
-
-	pm.neighbors.Range(func(k, v interface{}) bool {
-		v.(*Peer).SendMessage(msg, mp, true)
-		return true
-	})
-=======
 	wg := new(sync.WaitGroup)
 	for _, p := range pm.GetAllNeighbors() {
 		wg.Add(1)
@@ -533,20 +522,6 @@
 			wg.Done()
 		}(p)
 	}
-	wg.Wait()
->>>>>>> 15a8ad1f
-}
-
-func (pm *PeerManager) syncBroadcast(msg *p2pMessage, mp MessagePriority) {
-	wg := new(sync.WaitGroup)
-	pm.neighbors.Range(func(k, v interface{}) bool {
-		wg.Add(1)
-		go func() {
-			v.(*Peer).SendMessage(msg, mp, true)
-			wg.Done()
-		}()
-		return true
-	})
 	wg.Wait()
 }
 
