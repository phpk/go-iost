package main

import (
	"context"
	"fmt"
	"sync"

	"github.com/iost-official/go-iost/iwallet"

	"time"

	"github.com/iost-official/go-iost/account"
	"github.com/iost-official/go-iost/common"
	"github.com/iost-official/go-iost/core/tx"
	"github.com/iost-official/go-iost/crypto"
	"github.com/iost-official/go-iost/rpc/pb"
	"google.golang.org/grpc"
)

var conns []*grpc.ClientConn
var rootKey = "2yquS3ySrGWPEKywCPzX4RTJugqRh7kJSo5aehsLYPEWkUxBWA39oMrZ7ZxuM4fgyXYs2cPwh5n8aNNpH5x2VyK1"
var contractID string
var sdk = iwallet.SDK{}

func initConn(num int) {
	conns = make([]*grpc.ClientConn, num)
	allServers := []string{"127.0.0.1:30002"} //, "54.64.205.127:30002"}
	for i := 0; i < num; i++ {
		conn, err := grpc.Dial(allServers[i%len(allServers)], grpc.WithInsecure())
		if err != nil {
			panic(err)
		}
		conns[i] = conn
	}
}

func transParallel(num int) {
	wg := new(sync.WaitGroup)
	for i := 0; i < num; i++ {
		wg.Add(1)
		go func(i int) {
			transfer(i)
			wg.Done()
		}(i)
	}
	wg.Wait()
}

func toTxRequest(t *tx.Tx) *rpcpb.TransactionRequest {
	ret := &rpcpb.TransactionRequest{
		Time:       t.Time,
		Expiration: t.Expiration,
<<<<<<< HEAD
		GasPrice:   float64(t.GasPrice) / 100,
		GasLimit:   float64(t.GasLimit),
=======
		GasRatio:   float64(t.GasRatio) / 100,
		GasLimit:   float64(t.GasLimit) / 100,
>>>>>>> af6ffa83
		Delay:      t.Delay,
		Signers:    t.Signers,
		Publisher:  t.Publisher,
	}
	for _, a := range t.Actions {
		ret.Actions = append(ret.Actions, &rpcpb.Action{
			Contract:   a.Contract,
			ActionName: a.ActionName,
			Data:       a.Data,
		})
	}
	for _, a := range t.AmountLimit {
		fixed, err := common.UnmarshalFixed(a.Val)
		if err != nil {
			continue
		}
		ret.AmountLimit = append(ret.AmountLimit, &rpcpb.AmountLimit{
			Token: a.Token,
			Value: fixed.ToFloat(),
		})
	}
	for _, s := range t.Signs {
		ret.Signatures = append(ret.Signatures, &rpcpb.Signature{
			Algorithm: rpcpb.Signature_Algorithm(s.Algorithm),
			PublicKey: s.Pubkey,
			Signature: s.Sig,
		})
	}
	for _, s := range t.PublishSigns {
		ret.PublisherSigs = append(ret.PublisherSigs, &rpcpb.Signature{
			Algorithm: rpcpb.Signature_Algorithm(s.Algorithm),
			PublicKey: s.Pubkey,
			Signature: s.Sig,
		})
	}
	return ret
}

func sendTx(stx *tx.Tx, i int) ([]byte, error) {
	client := rpcpb.NewApiServiceClient(conns[i])
	resp, err := client.SendTransaction(context.Background(), toTxRequest(stx))
	if err != nil {
		return nil, err
	}
	return []byte(resp.Hash), nil
}

func loadBytes(s string) []byte {
	if s[len(s)-1] == 10 {
		s = s[:len(s)-1]
	}
	buf := common.Base58Decode(s)
	return buf
}

func transfer(i int) {
	action := tx.NewAction(contractID, "transfer", `["admin","testID",1]`)
	acc, _ := account.NewKeyPair(loadBytes(rootKey), crypto.Ed25519)
	trx := tx.NewTx([]*tx.Action{action}, []string{}, 5000000, 100, time.Now().Add(time.Second*time.Duration(10000)).UnixNano(), 0)
	stx, err := tx.SignTx(trx, "admin", []*account.KeyPair{acc})

	if err != nil {
		fmt.Println("signtx", stx, err)
		return
	}
	var txHash []byte
	txHash, err = sendTx(stx, i)
	if err != nil {
		fmt.Println("sendtx", txHash, err)
		return
	}
}

func publish() string {
	acc, _ := account.NewKeyPair(loadBytes(rootKey), crypto.Ed25519)
	codePath := "transfer.js"
	abiPath := codePath + ".abi"
	sdk.SetAccount("admin", acc)
	//sdk.SetServer("54.95.152.91:30002")
	sdk.SetServer("127.0.0.1:30002")
	sdk.SetTxInfo(5000000, 100, 90, 0)
	sdk.SetCheckResult(true, 3, 10)
	testKp, err := account.NewKeyPair(nil, crypto.Ed25519)
	if err != nil {
		panic(err)
	}
	testID := "testID"
	err = sdk.CreateNewAccount(testID, testKp, 1000000, 10000, 100000)
	if err != nil {
		panic(err)
	}
	err = sdk.PledgeForGas(1500000)
	if err != nil {
		panic(err)
	}
	sdk.SetAccount(testID, testKp)
	_, txHash, err := sdk.PublishContract(codePath, abiPath, "", false, "")
	if err != nil {
		panic(err)
	}
	time.Sleep(time.Duration(30) * time.Second)
	client := rpcpb.NewApiServiceClient(conns[0])
	resp, err := client.GetTxReceiptByTxHash(context.Background(), &rpcpb.TxHashRequest{Hash: txHash})
	if err != nil {
		panic(err)
	}
	if tx.StatusCode(resp.StatusCode) != tx.Success {
		panic("publish contract fail " + (resp.String()))
	}

	return "Contract" + txHash
}

func main() {
	var iterNum = 8000
	var parallelNum = 100
	initConn(parallelNum)

	contractID = publish()

	start := time.Now()

	for i := 0; i < iterNum; i++ {
		fmt.Println(i)
		transParallel(parallelNum)
	}

	fmt.Println("done. timecost=", time.Since(start))

}<|MERGE_RESOLUTION|>--- conflicted
+++ resolved
@@ -50,13 +50,8 @@
 	ret := &rpcpb.TransactionRequest{
 		Time:       t.Time,
 		Expiration: t.Expiration,
-<<<<<<< HEAD
-		GasPrice:   float64(t.GasPrice) / 100,
-		GasLimit:   float64(t.GasLimit),
-=======
 		GasRatio:   float64(t.GasRatio) / 100,
 		GasLimit:   float64(t.GasLimit) / 100,
->>>>>>> af6ffa83
 		Delay:      t.Delay,
 		Signers:    t.Signers,
 		Publisher:  t.Publisher,
