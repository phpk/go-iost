package integration

import (
	"encoding/json"
	"fmt"
	"strings"
	"testing"

	. "github.com/smartystreets/goconvey/convey"

	"github.com/iost-official/go-iost/common"
	"github.com/iost-official/go-iost/core/contract"
	"github.com/iost-official/go-iost/core/event"
	"github.com/iost-official/go-iost/core/tx"
	"github.com/iost-official/go-iost/ilog"
	. "github.com/iost-official/go-iost/verifier"
)

func Test_callWithAuth(t *testing.T) {
	ilog.Stop()
	Convey("test of callWithAuth", t, func() {
		s := NewSimulator()
		defer s.Clear()

		createAccountsWithResource(s)
		createToken(t, s, acc0)

		ca, err := s.Compile("Contracttransfer", "./test_data/transfer", "./test_data/transfer.js")
		if err != nil || ca == nil {
			t.Fatal(err)
		}
		cname, r, err := s.DeployContract(ca, acc0.ID, acc0.KeyPair)
		So(err, ShouldBeNil)
		So(r.Status.Code, ShouldEqual, tx.Success)

		Convey("test of callWithAuth", func() {
			s.Visitor.SetTokenBalanceFixed("iost", cname, "1000")
			r, err := s.Call(cname, "withdraw", fmt.Sprintf(`["%v", "%v"]`, acc0.ID, "10"), acc0.ID, acc0.KeyPair)
			s.Visitor.Commit()

			So(err, ShouldBeNil)
			So(r.Status.Message, ShouldEqual, "")
			balance := common.Fixed{Value: s.Visitor.TokenBalance("iost", cname), Decimal: s.Visitor.Decimal("iost")}
			So(balance.ToString(), ShouldEqual, "990")
		})
	})
}

func Test_VMMethod(t *testing.T) {
	ilog.Stop()
	Convey("test of vm method", t, func() {
		s := NewSimulator()
		defer s.Clear()

		createAccountsWithResource(s)
		createToken(t, s, acc0)

		ca, err := s.Compile("", "./test_data/vmmethod", "./test_data/vmmethod")
		if err != nil || ca == nil {
			t.Fatal(err)
		}
		cname, r, err := s.DeployContract(ca, acc0.ID, acc0.KeyPair)
		So(err, ShouldBeNil)
		So(r.Status.Code, ShouldEqual, tx.Success)

		Convey("test of contract name", func() {
			r, err := s.Call(cname, "contractName", "[]", acc0.ID, acc0.KeyPair)
			s.Visitor.Commit()

			So(err, ShouldBeNil)
			So(r.Status.Code, ShouldEqual, tx.Success)
			So(len(r.Returns), ShouldEqual, 1)
			res, err := json.Marshal([]interface{}{cname})
			So(err, ShouldBeNil)
			So(r.Returns[0], ShouldEqual, string(res))
		})

		Convey("test of contract owner", func() {
			r, err := s.Call(cname, "contractOwner", "[]", acc0.ID, acc0.KeyPair)
			s.Visitor.Commit()

			So(err, ShouldBeNil)
			So(r.Status.Message, ShouldEqual, "")
			So(len(r.Returns), ShouldEqual, 1)
			So(r.Returns[0], ShouldEqual, "[\"user_0\"]")
		})

		Convey("test of receipt", func() {
			r, err := s.Call(cname, "receiptf", fmt.Sprintf(`["%v"]`, "receiptdata"), acc0.ID, acc0.KeyPair)
			s.Visitor.Commit()

			So(err, ShouldBeNil)
			So(r.Status.Message, ShouldEqual, "")
			So(len(r.Receipts), ShouldEqual, 1)
			So(r.Receipts[0].Content, ShouldEqual, "receiptdata")
			So(r.Receipts[0].FuncName, ShouldEqual, cname+"/receiptf")
		})

	})
}

func Test_VMMethod_Event(t *testing.T) {
	ilog.Stop()
	Convey("test of vm method event", t, func() {
		s := NewSimulator()
		defer s.Clear()

		createAccountsWithResource(s)

		ca, err := s.Compile("", "./test_data/vmmethod", "./test_data/vmmethod")
		if err != nil || ca == nil {
			t.Fatal(err)
		}
		cname, r, err := s.DeployContract(ca, acc0.ID, acc0.KeyPair)
		So(err, ShouldBeNil)
		So(r.Status.Code, ShouldEqual, tx.Success)

		eve := event.GetCollector()
		// contract event
		ch1 := eve.Subscribe(1, []event.Topic{event.ContractEvent}, nil)
		ch2 := eve.Subscribe(2, []event.Topic{event.ContractReceipt}, nil)

		r, err = s.Call(cname, "event", fmt.Sprintf(`["%v"]`, "eventdata"), acc0.ID, acc0.KeyPair)
		s.Visitor.Commit()

		So(err, ShouldBeNil)
		So(r.Status.Message, ShouldEqual, "")

		e := <-ch1
		So(e.Data, ShouldEqual, "eventdata")
		So(e.Topic, ShouldEqual, event.ContractEvent)

		// receipt event
		r, err = s.Call(cname, "receiptf", fmt.Sprintf(`["%v"]`, "receipteventdata"), acc0.ID, acc0.KeyPair)
		s.Visitor.Commit()

		So(err, ShouldBeNil)
		So(r.Status.Message, ShouldEqual, "")

		e = <-ch2
		So(e.Data, ShouldEqual, "receipteventdata")
		So(e.Topic, ShouldEqual, event.ContractReceipt)
	})
}

func Test_RamPayer(t *testing.T) {
	ilog.Stop()
	Convey("test of ram payer", t, func() {
		s := NewSimulator()
		defer s.Clear()

		createAccountsWithResource(s)
		createToken(t, s, acc0)

		ca, err := s.Compile("", "./test_data/vmmethod", "./test_data/vmmethod")
		if err != nil || ca == nil {
			t.Fatal(err)
		}
		cname, r, err := s.DeployContract(ca, acc0.ID, acc0.KeyPair)
		So(err, ShouldBeNil)
		So(r.Status.Code, ShouldEqual, tx.Success)
		ram0 := s.GetRAM(acc0.ID)

		Convey("test of put and get", func() {
			//ram := s.GetRAM(acc0.ID)
			r, err := s.Call(cname, "putwithpayer", fmt.Sprintf(`["k", "v", "%v"]`, acc0.ID), acc0.ID, acc0.KeyPair)
			s.Visitor.Commit()
			So(s.GetRAM(acc0.ID), ShouldEqual, ram0-63)
			So(err, ShouldBeNil)
			So(r.Status.Code, ShouldEqual, tx.Success)

			r, err = s.Call(cname, "get", fmt.Sprintf(`["k"]`), acc0.ID, acc0.KeyPair)
			So(err, ShouldBeNil)
			So(r.Status.Code, ShouldEqual, tx.Success)
			So(len(r.Returns), ShouldEqual, 1)
			So(r.Returns[0], ShouldEqual, "[\"v\"]")
		})

		Convey("test of map put and get", func() {
			ram0 := s.GetRAM(acc0.ID)
			r, err := s.Call(cname, "mapputwithpayer", fmt.Sprintf(`["k", "f", "v", "%v"]`, acc0.ID), acc0.ID, acc0.KeyPair)
			s.Visitor.Commit()
			So(err, ShouldBeNil)
			So(r.Status.Code, ShouldEqual, tx.Success)
			So(s.GetRAM(acc0.ID), ShouldEqual, ram0-65)

			r, err = s.Call(cname, "mapget", fmt.Sprintf(`["k", "f"]`), acc0.ID, acc0.KeyPair)
			So(err, ShouldBeNil)
			So(r.Status.Code, ShouldEqual, tx.Success)
			So(len(r.Returns), ShouldEqual, 1)
			So(r.Returns[0], ShouldEqual, "[\"v\"]")
		})

		Convey("test of map put and get change payer", func() {
			ram0 := s.GetRAM(acc0.ID)
			r, err := s.Call(cname, "mapputwithpayer", fmt.Sprintf(`["k", "f", "vv", "%v"]`, acc0.ID), acc0.ID, acc0.KeyPair)
			s.Visitor.Commit()
			So(err, ShouldBeNil)
			So(r.Status.Code, ShouldEqual, tx.Success)
			So(s.GetRAM(acc0.ID), ShouldEqual, ram0-66)

			ram1 := s.GetRAM(acc1.ID)
			r, err = s.Call(cname, "mapputwithpayer", fmt.Sprintf(`["k", "f", "vvv", "%v"]`, acc1.ID), acc1.ID, acc1.KeyPair)
			s.Visitor.Commit()
			So(err, ShouldBeNil)
			So(r.Status.Code, ShouldEqual, tx.Success)
			So(s.GetRAM(acc0.ID), ShouldEqual, ram0)
			So(s.GetRAM(acc1.ID), ShouldEqual, ram1-67)

			ram1 = s.GetRAM(acc1.ID)
			r, err = s.Call(cname, "mapputwithpayer", fmt.Sprintf(`["k", "f", "v", "%v"]`, acc1.ID), acc1.ID, acc1.KeyPair)
			s.Visitor.Commit()
			So(err, ShouldBeNil)
			So(r.Status.Code, ShouldEqual, tx.Success)
			So(s.GetRAM(acc1.ID), ShouldEqual, ram1+2)

			ram1 = s.GetRAM(acc1.ID)
			r, err = s.Call(cname, "mapputwithpayer", fmt.Sprintf(`["k", "f", "vvvvv", "%v"]`, acc1.ID), acc1.ID, acc1.KeyPair)
			s.Visitor.Commit()
			So(err, ShouldBeNil)
			So(r.Status.Code, ShouldEqual, tx.Success)
			So(s.GetRAM(acc1.ID), ShouldEqual, ram1-4)
		})

		Convey("test nested call check payer", func() {
			ram0 := s.GetRAM(acc0.ID)
			if err != nil {
				t.Fatal(err)
			}
			ca, err := s.Compile("", "./test_data/nest0", "./test_data/nest0")
			if err != nil || ca == nil {
				t.Fatal(err)
			}
			cname0, r, err := s.DeployContract(ca, acc0.ID, acc0.KeyPair)
			So(err, ShouldBeNil)
			So(r.Status.Code, ShouldEqual, tx.Success)

			ca, err = s.Compile("", "./test_data/nest1", "./test_data/nest1")
			if err != nil || ca == nil {
				t.Fatal(err)
			}
			cname1, r, err := s.DeployContract(ca, acc0.ID, acc0.KeyPair)
			So(err, ShouldBeNil)
			So(r.Status.Code, ShouldEqual, tx.Success)

			So(s.GetRAM(acc0.ID), ShouldEqual, ram0-2994)

			ram0 = s.GetRAM(acc0.ID)
			ram4 := s.GetRAM(acc2.ID)
			ram6 := s.GetRAM(acc3.ID)
			s.Visitor.SetTokenBalanceFixed("iost", acc2.ID, "100")
			r, err = s.Call(cname0, "call", fmt.Sprintf(`["%v", "test", "%v"]`, cname1,
				fmt.Sprintf(`[\"%v\", \"%v\"]`, acc2.ID, acc3.ID)), acc2.ID, acc2.KeyPair)
			So(err, ShouldBeNil)
			So(r.Status.Message, ShouldEqual, "")
			So(r.Status.Code, ShouldEqual, tx.Success)

			So(s.GetRAM(acc3.ID), ShouldEqual, ram6)
<<<<<<< HEAD
			So(s.GetRAM(acc2.ID), ShouldEqual, 10000)
=======
			So(s.GetRAM(acc2.ID), ShouldEqual, ram4)
>>>>>>> 4c8cc6a8
			So(s.GetRAM(acc0.ID), ShouldEqual, ram0-6)
		})
	})
}

func Test_StackHeight(t *testing.T) {
	ilog.Stop()
	Convey("test of stack height", t, func() {
		s := NewSimulator()
		defer s.Clear()

		createAccountsWithResource(s)
		createToken(t, s, acc0)

		ca, err := s.Compile("", "./test_data/nest0", "./test_data/nest0")
		if err != nil || ca == nil {
			t.Fatal(err)
		}
		cname0, r, err := s.DeployContract(ca, acc0.ID, acc0.KeyPair)
		So(err, ShouldBeNil)
		So(r.Status.Code, ShouldEqual, tx.Success)

		ca, err = s.Compile("", "./test_data/nest1", "./test_data/nest1")
		if err != nil || ca == nil {
			t.Fatal(err)
		}
		cname1, r, err := s.DeployContract(ca, acc0.ID, acc0.KeyPair)
		So(err, ShouldBeNil)
		So(r.Status.Code, ShouldEqual, tx.Success)

		Convey("test of out of stack height", func() {
			r, err := s.Call(cname0, "sh0", fmt.Sprintf(`["%v"]`, cname1), acc0.ID, acc0.KeyPair)
			s.Visitor.Commit()
			So(err, ShouldBeNil)
			So(r.Status.Message, ShouldContainSubstring, "stack height exceed.")
		})
	})
}

func Test_Validate(t *testing.T) {
	ilog.Stop()
	Convey("test validate", t, func() {
		s := NewSimulator()
		defer s.Clear()
		acc := prepareAuth(t, s)
		s.SetAccount(acc.ToAccount())
		s.SetGas(acc.ID, 10000000)
		s.SetRAM(acc.ID, 300)

		c, err := s.Compile("validate", "test_data/validate", "test_data/validate")
		So(err, ShouldBeNil)
		So(len(c.Encode()), ShouldEqual, 133)
		_, r, err := s.DeployContract(c, acc.ID, acc.KeyPair)
		s.Visitor.Commit()
		So(err.Error(), ShouldContainSubstring, "abi not defined in source code: c")
		So(r.Status.Message, ShouldContainSubstring, "validate code error: , result: Error: abi not defined in source code: c")

		c, err = s.Compile("validate1", "test_data/validate1", "test_data/validate1")
		So(err, ShouldBeNil)
		_, r, err = s.DeployContract(c, acc.ID, acc.KeyPair)
		s.Visitor.Commit()
		So(err.Error(), ShouldContainSubstring, "Error: args should be one of ")
		So(r.Status.Message, ShouldContainSubstring, "validate code error: , result: Error: args should be one of ")
	})
}

func Test_SpecialChar(t *testing.T) {
	ilog.Stop()
	spStr := ""
	for i := 0x00; i <= 0x1F; i++ {
		spStr += fmt.Sprintf("const char%d = `%s`;\n", i, string(rune(i)))
	}
	spStr += fmt.Sprintf("const char%d = `%s`;\n", 0x7F, string(rune(0x7F)))
	for i := 0x80; i <= 0x9F; i++ {
		spStr += fmt.Sprintf("const char%d = `%s`;\n", i, string(rune(i)))
	}
	spStr += fmt.Sprintf("const char%d = `%s`;\n", 0x2028, string(rune(0x2028)))
	spStr += fmt.Sprintf("const char%d = `%s`;\n", 0x2029, string(rune(0x2029)))
	spStr += fmt.Sprintf("const char%d = `%s`;\n", 0xE0001, string(rune(0xE0001)))
	for i := 0xE0020; i <= 0xE007F; i++ {
		spStr += fmt.Sprintf("const char%d = `%s`;\n", i, string(rune(i)))
	}
	lst := []int64{0x061C, 0x200E, 0x200F, 0x202A, 0x202B, 0x202C, 0x202D, 0x202E, 0x2066, 0x2067, 0x2068, 0x2069}
	for _, i := range lst {
		spStr += fmt.Sprintf("const char%d = `%s`;\n", i, string(rune(i)))
	}
	for i := 0xE0100; i <= 0xE01EF; i++ {
		spStr += fmt.Sprintf("const char%d = `%s`;\n", i, string(rune(i)))
	}
	for i := 0x180B; i <= 0x180E; i++ {
		spStr += fmt.Sprintf("const char%d = `%s`;\n", i, string(rune(i)))
	}
	for i := 0x200C; i <= 0x200D; i++ {
		spStr += fmt.Sprintf("const char%d = `%s`;\n", i, string(rune(i)))
	}
	for i := 0xFFF0; i <= 0xFFFF; i++ {
		spStr += fmt.Sprintf("const char%d = `%s`;\n", i, string(rune(i)))
	}
	code := spStr +
		"class Test {" +
		"	init() {}" +
		"	transfer(from, to, amountJson) {" +
		"		blockchain.transfer(from, to, amountJson.amount, '');" +
		"	}" +
		"};" +
		"module.exports = Test;"

	abi := `
	{
		"lang": "javascript",
		"version": "1.0.0",
		"abi": [
			{
				"name": "transfer",
				"args": [
					"string",
					"string",
					"json"
				],
      			"amountLimit": [{
      			  "token": "iost",
      			  "val": "unlimited"
      			}]
			}
		]
	}
	`
	Convey("test validate", t, func() {
		s := NewSimulator()
		defer s.Clear()
		acc := prepareAuth(t, s)
		createAccountsWithResource(s)
		createToken(t, s, acc)
		s.SetGas(acc.ID, 10000000)
		s.SetRAM(acc.ID, 100000)

		c, err := (&contract.Compiler{}).Parse("", code, abi)
		So(err, ShouldBeNil)

		cname, _, err := s.DeployContract(c, acc.ID, acc.KeyPair)
		s.Visitor.Commit()
		So(err, ShouldBeNil)

		s.Visitor.SetTokenBalanceFixed("iost", acc.ID, "1000")
		s.Visitor.SetTokenBalanceFixed("iost", acc1.ID, "1000")
		params := []interface{}{
			acc.ID,
			acc1.ID,
			map[string]string{
				"amount": "1000",
				"hack":   "\u2028\u2029\u0000",
			},
		}
		paramsByte, err := json.Marshal(params)
		So(err, ShouldBeNil)
		r, err := s.Call(cname, "transfer", string(paramsByte), acc.ID, acc.KeyPair)
		So(err, ShouldBeNil)
		So(r.Status.Message, ShouldEqual, "")
		So(s.Visitor.TokenBalanceFixed("iost", acc1.ID).ToString(), ShouldEqual, "2000")
	})
}

func Test_LargeContract(t *testing.T) {
	ilog.Stop()
	longStr := strings.Repeat("x", 1024*64)
	code := "class Test {" +
		"	init() {" +
		"		let longStr = '" + longStr + "';" +
		"	}" +
		"	transfer(from, to, amountJson) {" +
		"		blockchain.transfer(from, to, amountJson.amount, '');" +
		"	}" +
		"};" +
		"module.exports = Test;"

	abi := `
	{
		"lang": "javascript",
		"version": "1.0.0",
		"abi": [
			{
				"name": "transfer",
				"args": [
					"string",
					"string",
					"json"
				]
			}
		]
	}
	`
	Convey("test large contract", t, func() {
		s := NewSimulator()
		defer s.Clear()
		acc := prepareAuth(t, s)
		createAccountsWithResource(s)
		createToken(t, s, acc)
		s.SetGas(acc.ID, 1e12)
		s.SetRAM(acc.ID, 1e12)
		s.GasLimit = int64(1e12)

		c, err := (&contract.Compiler{}).Parse("", code, abi)
		So(err, ShouldBeNil)

		sc, err := json.Marshal(c)
		So(err, ShouldBeNil)

		jargs, err := json.Marshal([]string{string(sc)})
		So(err, ShouldBeNil)

		trx := tx.NewTx([]*tx.Action{{
			Contract:   "system.iost",
			ActionName: "setCode",
			Data:       string(jargs),
		}}, nil, int64(200000000), 100, s.Head.Time+100000000, 0, 0)

		trx.Time = s.Head.Time

		r, err := s.CallTx(trx, acc.ID, acc.KeyPair)
		s.Visitor.Commit()
		So(err, ShouldBeNil)
		So(r.Status.Code, ShouldEqual, tx.ErrorRuntime)
		So(r.Status.Message, ShouldContainSubstring, "code size invalid")
	})
}

func Test_CallResult(t *testing.T) {
	ilog.Stop()
	Convey("test call result", t, func() {
		s := NewSimulator()
		defer s.Clear()
		acc := prepareAuth(t, s)
		s.SetAccount(acc.ToAccount())
		s.SetGas(acc.ID, 2000000)
		s.SetRAM(acc.ID, 10000)

		c, err := s.Compile("", "test_data/callresult", "test_data/callresult")
		So(err, ShouldBeNil)
		cname, r, err := s.DeployContract(c, acc.ID, acc.KeyPair)
		//s.Visitor.Put(cname+"-ret", database.MustMarshal("ab\x00c"))
		s.Visitor.Commit()
		So(err, ShouldBeNil)
		r, err = s.Call(cname, "ret_eof", `[]`, acc.ID, acc.KeyPair)
		So(err, ShouldBeNil)
		a := s.Visitor.Get(cname + "-ret")
		b := strings.NewReplacer("\x00", "\\x00").Replace(a)
		So(b, ShouldEqual, "sab\\x00c@"+cname)
		So(len(r.Returns), ShouldEqual, 1)
		So(r.Returns[0], ShouldEqual, `["ab\u0000cd"]`)
	})
}

func Test_ReturnObjectToJsonError(t *testing.T) {
	ilog.Stop()
	Convey("test return object toJSON error", t, func() {
		s := NewSimulator()
		defer s.Clear()
		acc := prepareAuth(t, s)
		s.SetAccount(acc.ToAccount())
		s.SetGas(acc.ID, 2000000)
		s.SetRAM(acc.ID, 10000)

		c, err := s.Compile("", "test_data/callresult", "test_data/callresult")
		So(err, ShouldBeNil)
		cname, r, err := s.DeployContract(c, acc.ID, acc.KeyPair)
		s.Visitor.Commit()
		So(err, ShouldBeNil)

		r, err = s.Call(cname, "ret_obj", `[]`, acc.ID, acc.KeyPair)
		So(err, ShouldBeNil)
		So(r.Status.Code, ShouldEqual, tx.ErrorRuntime)
		So(r.Status.Message, ShouldContainSubstring, "error in JSON.stringfy")
	})
}

func Test_Exception(t *testing.T) {
	ilog.Stop()
	Convey("test throw exception", t, func() {
		s := NewSimulator()
		defer s.Clear()
		acc := prepareAuth(t, s)
		s.SetAccount(acc.ToAccount())
		s.SetGas(acc.ID, 2000000)
		s.SetRAM(acc.ID, 10000)

		c, err := s.Compile("", "test_data/vmmethod", "test_data/vmmethod")
		So(err, ShouldBeNil)
		cname, r, err := s.DeployContract(c, acc.ID, acc.KeyPair)
		s.Visitor.Commit()
		So(err, ShouldBeNil)

		r, err = s.Call(cname, "testException0", `[]`, acc.ID, acc.KeyPair)
		So(err, ShouldBeNil)
		So(r.Status.Code, ShouldEqual, tx.Success)
		//So(r.Status.Message, ShouldContainSubstring, "test exception")
	})
}<|MERGE_RESOLUTION|>--- conflicted
+++ resolved
@@ -256,11 +256,7 @@
 			So(r.Status.Code, ShouldEqual, tx.Success)
 
 			So(s.GetRAM(acc3.ID), ShouldEqual, ram6)
-<<<<<<< HEAD
-			So(s.GetRAM(acc2.ID), ShouldEqual, 10000)
-=======
 			So(s.GetRAM(acc2.ID), ShouldEqual, ram4)
->>>>>>> 4c8cc6a8
 			So(s.GetRAM(acc0.ID), ShouldEqual, ram0-6)
 		})
 	})
