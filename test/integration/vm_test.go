package integration

import (
	"fmt"
	"testing"

	"github.com/iost-official/go-iost/ilog"

	"github.com/iost-official/go-iost/account"
	"github.com/iost-official/go-iost/common"
	"github.com/iost-official/go-iost/core/tx"
	"github.com/iost-official/go-iost/crypto"
	. "github.com/iost-official/go-iost/verifier"
	. "github.com/smartystreets/goconvey/convey"
)

func Test_callWithAuth(t *testing.T) {
	ilog.Stop()
	Convey("test of callWithAuth", t, func() {
		s := NewSimulator()
		defer s.Clear()
<<<<<<< HEAD
=======
		prepareContract(s)
>>>>>>> 130d2b9d

		kp, err := account.NewKeyPair(common.Base58Decode(testID[1]), crypto.Secp256k1)
		if err != nil {
			t.Fatal(err)
		}

		prepareContract(t, s)
		createToken(t, s, kp)

		ca, err := s.Compile("Contracttransfer", "./test_data/transfer", "./test_data/transfer.js")
		if err != nil || ca == nil {
			t.Fatal(err)
		}
		s.SetContract(ca)

		Convey("test of callWithAuth", func() {
			s.Visitor.SetTokenBalanceFixed("iost", "Contracttransfer", "1000")
			r, err := s.Call("Contracttransfer", "withdraw", fmt.Sprintf(`["%v", "%v"]`, testID[0], "10"), testID[0], kp)
			s.Visitor.Commit()

			So(err, ShouldBeNil)
			So(r.Status.Code, ShouldEqual, tx.Success)
			balance := common.Fixed{Value: s.Visitor.TokenBalance("iost", "Contracttransfer"), Decimal: s.Visitor.Decimal("iost")}
			So(balance.ToString(), ShouldEqual, "990")
		})
	})
}<|MERGE_RESOLUTION|>--- conflicted
+++ resolved
@@ -19,17 +19,13 @@
 	Convey("test of callWithAuth", t, func() {
 		s := NewSimulator()
 		defer s.Clear()
-<<<<<<< HEAD
-=======
-		prepareContract(s)
->>>>>>> 130d2b9d
 
 		kp, err := account.NewKeyPair(common.Base58Decode(testID[1]), crypto.Secp256k1)
 		if err != nil {
 			t.Fatal(err)
 		}
 
-		prepareContract(t, s)
+		prepareContract(s)
 		createToken(t, s, kp)
 
 		ca, err := s.Compile("Contracttransfer", "./test_data/transfer", "./test_data/transfer.js")
