package v8vm

import (
	"testing"

	. "github.com/smartystreets/goconvey/convey"
)

func TestInjectGas(t *testing.T) {
	host, code := MyInit(t, "gas1", int64(1e7))
	vmPool.LoadAndCall(host, code, "constructor")

	Convey("test assignment0", t, func() {
		rs, cost, err := vmPool.LoadAndCall(host, code, "assignment0")
		//So(err.Error(), ShouldContainSubstring, "is not iterable")
		So(err, ShouldBeNil)
		t.Log(rs, cost)
	})

	Convey("test assignment1", t, func() {
		rs, cost, err := vmPool.LoadAndCall(host, code, "assignment1")
		So(err.Error(), ShouldContainSubstring, "Cannot assign to read only property")
		t.Log(rs, cost)
	})
	Convey("test assignment11", t, func() {
		rs, cost, err := vmPool.LoadAndCall(host, code, "assignment11")
		So(err, ShouldBeNil)
		t.Log(rs, cost)
	})
	Convey("test assignment111", t, func() {
		rs, cost, err := vmPool.LoadAndCall(host, code, "assignment111")
		So(err, ShouldBeNil)
		t.Log(rs, cost)
	})

	Convey("test assignment2", t, func() {
		rs, cost, err := vmPool.LoadAndCall(host, code, "assignment2", 10)
		So(err.Error(), ShouldContainSubstring, "Array.from is not a function")
		t.Log(rs, cost)
		rs, cost, err = vmPool.LoadAndCall(host, code, "assignment2", 1000000)
		So(err.Error(), ShouldContainSubstring, "Array.from is not a function")
		t.Log(rs, cost)
	})

	Convey("test assignment3", t, func() {
		rs, cost, err := vmPool.LoadAndCall(host, code, "assignment3", 10)
		So(err.Error(), ShouldContainSubstring, "Arrayconcat is not defined")
		t.Log(rs, cost)
	})

	// deconstruct assignment is not allowed now
	/*
		Convey("test assignment4", t, func(){
			rs, cost, err := vmPool.LoadAndCall(host, code, "assignment4", 10)
			So(err, ShouldBeNil)
			t.Log(rs, cost)
			rs, cost, err = vmPool.LoadAndCall(host, code, "assignment4", 10000)
			So(err, ShouldBeNil)
			t.Log(rs, cost)
		})

		Convey("test assignment44", t, func(){
			rs, cost, err := vmPool.LoadAndCall(host, code, "assignment44", 10)
			So(err, ShouldBeNil)
			t.Log(rs, cost)
		})
		Convey("test assignment444", t, func(){
			rs, cost, err := vmPool.LoadAndCall(host, code, "assignment444", 10)
			So(err, ShouldBeNil)
			t.Log(rs, cost)
		})
		Convey("test assignment4444", t, func(){
			rs, cost, err := vmPool.LoadAndCall(host, code, "assignment4444", 10)
			So(err, ShouldBeNil)
			t.Log(rs, cost)
		})
	*/

	Convey("test instruction counter0", t, func() {
		rs, cost, err := vmPool.LoadAndCall(host, code, "counter0", 10)
		So(err, ShouldBeNil)
		t.Log(rs, cost)
	})

	Convey("test yield0", t, func() {
		rs, cost0, err := vmPool.LoadAndCall(host, code, "yield0", 10)
		So(err, ShouldBeNil)
		So(rs[0], ShouldEqual, "10")
		rs, cost1, err := vmPool.LoadAndCall(host, code, "yield0", 100)
		So(err, ShouldBeNil)
		So(rs[0], ShouldEqual, "100")
		So(cost1.CPU, ShouldBeGreaterThan, cost0.CPU)
	})

	Convey("test yield1", t, func() {
		rs, cost0, err := vmPool.LoadAndCall(host, code, "yield1", 10)
		//So(err.Error(), ShouldContainSubstring, "SyntaxError: Yield expression not allowed in formal parameter")
		So(err, ShouldBeNil)
		t.Log(rs, cost0)
	})

	Convey("test library0", t, func() {
		rs, cost0, err := vmPool.LoadAndCall(host, code, "library0", 10)
		So(err.Error(), ShouldContainSubstring, "esprima is not defined")
		t.Log(rs, cost0)
	})

	Convey("test eval0", t, func() {
		rs, cost0, err := vmPool.LoadAndCall(host, code, "eval0", 10)
		So(err.Error(), ShouldContainSubstring, "Code generation from strings disallowed for this context")
		t.Log(rs, cost0)
	})

	Convey("test function0", t, func() {
		rs, cost0, err := vmPool.LoadAndCall(host, code, "function0", 10)
		So(err.Error(), ShouldContainSubstring, "Function is not a constructor")
		t.Log(rs, cost0)
	})

	Convey("test function1", t, func() {
		rs, cost0, err := vmPool.LoadAndCall(host, code, "function1", 10)
		So(err.Error(), ShouldContainSubstring, "Code generation from strings disallowed for this context")
		t.Log(rs, cost0)
	})

	Convey("test library1", t, func() {
		rs, cost0, err := vmPool.LoadAndCall(host, code, "library1", 10)
		So(err.Error(), ShouldContainSubstring, "a is not a function")
		t.Log(rs, cost0)
	})

	Convey("test literal0", t, func() {
		rs, cost0, err := vmPool.LoadAndCall(host, code, "literal0", 10)
		So(err, ShouldBeNil)
		So(rs[0], ShouldEqual, "token ,nested deeply 10 blah")
		rs, cost1, err := vmPool.LoadAndCall(host, code, "literal0", 100)
		So(err, ShouldBeNil)
		So(rs[0], ShouldEqual, "token ,nested deeply 100 blah")
		So(cost1.CPU, ShouldBeGreaterThan, cost0.CPU)
	})

	Convey("test literal1", t, func() {
		rs, cost0, err := vmPool.LoadAndCall(host, code, "literal1", 10)
		So(err, ShouldBeNil)
		t.Log(rs, cost0)
	})

	Convey("test template string", t, func() {
		rs, cost0, err := vmPool.LoadAndCall(host, code, "templateString", 1, "input")
		So(err, ShouldBeNil)
		t.Log(rs, cost0)
		rs, cost0, err = vmPool.LoadAndCall(host, code, "templateString", 10, "input")
		So(err, ShouldBeNil)
		t.Log(rs, cost0)
	})

	Convey("test length0", t, func() {
		rs, cost0, err := vmPool.LoadAndCall(host, code, "length0", "input")
		So(err, ShouldBeNil)
		t.Log(rs, cost0)
	})

	Convey("test array0", t, func() {
		rs, cost0, err := vmPool.LoadAndCall(host, code, "array0", 1)
		So(err, ShouldBeNil)
		t.Log(rs, cost0)
		rs, cost1, err := vmPool.LoadAndCall(host, code, "array0", 3)
		So(err, ShouldBeNil)
		t.Log(rs, cost0)
		So(cost1.ToGas(), ShouldBeGreaterThan, cost0.ToGas())
	})

	Convey("test array1", t, func() {
		rs, cost0, err := vmPool.LoadAndCall(host, code, "array1", 1)
		So(err, ShouldBeNil)
		t.Log(rs, cost0)
		rs, cost1, err := vmPool.LoadAndCall(host, code, "array1", 10)
		So(err, ShouldBeNil)
		t.Log(rs, cost0)
		So(cost1.ToGas(), ShouldBeGreaterThan, cost0.ToGas())
	})

	Convey("test array2", t, func() {
		rs, cost0, err := vmPool.LoadAndCall(host, code, "array2", 1)
		So(err, ShouldBeNil)
		t.Log(rs, cost0)
		rs, cost1, err := vmPool.LoadAndCall(host, code, "array2", 10)
		So(err, ShouldBeNil)
		t.Log(rs, cost0)
		So(cost1.ToGas(), ShouldBeGreaterThan, cost0.ToGas() + 9)
	})

	Convey("test string0", t, func() {
		rs, cost0, err := vmPool.LoadAndCall(host, code, "string0", 1)
		So(err, ShouldBeNil)
		t.Log(rs, cost0)
		rs, cost1, err := vmPool.LoadAndCall(host, code, "string0", 3)
		So(err, ShouldBeNil)
		t.Log(rs, cost1)
		So(cost1.ToGas(), ShouldBeGreaterThan, cost0.ToGas())
	})

	Convey("test string1", t, func() {
		rs, cost0, err := vmPool.LoadAndCall(host, code, "string1", 1)
		So(err, ShouldBeNil)
		t.Log(rs, cost0)
		rs, cost1, err := vmPool.LoadAndCall(host, code, "string1", 3)
		So(err, ShouldBeNil)
		t.Log(rs, cost1)
		So(cost1.ToGas(), ShouldBeGreaterThan, cost0.ToGas())
	})

	Convey("test spread0", t, func() {
		rs, cost0, err := vmPool.LoadAndCall(host, code, "spread0", 10)
		So(err, ShouldBeNil)
		t.Log(rs, cost0)
		rs, cost1, err := vmPool.LoadAndCall(host, code, "spread0", 100)
		So(err, ShouldBeNil)
		t.Log(rs, cost1)
		So(cost1.ToGas(), ShouldBeGreaterThan, cost0.ToGas())
	})

	Convey("test bignumber0", t, func() {
		_, cost0, err := vmPool.LoadAndCall(host, code, "bignumber0", "")
		So(err, ShouldBeNil)
<<<<<<< HEAD
		So(cost0.ToGas(), ShouldEqual, int64(247))
=======
		So(cost0.ToGas(), ShouldEqual, int64(379))
>>>>>>> 6e68beba
	})
}<|MERGE_RESOLUTION|>--- conflicted
+++ resolved
@@ -223,10 +223,6 @@
 	Convey("test bignumber0", t, func() {
 		_, cost0, err := vmPool.LoadAndCall(host, code, "bignumber0", "")
 		So(err, ShouldBeNil)
-<<<<<<< HEAD
-		So(cost0.ToGas(), ShouldEqual, int64(247))
-=======
-		So(cost0.ToGas(), ShouldEqual, int64(379))
->>>>>>> 6e68beba
+		So(cost0.ToGas(), ShouldEqual, int64(391))
 	})
 }