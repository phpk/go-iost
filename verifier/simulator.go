--- conflicted
+++ resolved
@@ -45,11 +45,7 @@
 			ParentHash: []byte("abc"),
 			Number:     0,
 			Witness:    "witness",
-<<<<<<< HEAD
-			Time:       123456 * 1e9,
-=======
 			Time:       int64(1541541540 * 1000 * 1000 * 1000),
->>>>>>> ba96c6ec
 		},
 		Logger: ilog.DefaultLogger(),
 	}
