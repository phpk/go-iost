--- conflicted
+++ resolved
@@ -31,11 +31,9 @@
 
 func TestGetInstance(t *testing.T) {
 	Convey("", t, func() {
-<<<<<<< HEAD
-		router, err := GetInstance(&NetConifg{}, "base", 30304)
-=======
+
 		router, err := GetInstance(&NetConifg{NodeTablePath: "tale_test"}, "base", 30304)
->>>>>>> cc89ecf2
+
 		So(err, ShouldBeNil)
 		So(router.(*RouterImpl).port, ShouldEqual, uint16(30304))
 		So(Route.(*RouterImpl).port, ShouldEqual, uint16(30304))
