--- conflicted
+++ resolved
@@ -60,16 +60,10 @@
 	synchronizer synchronizer.Synchronizer
 	verifyDB     db.MVCCDB
 	produceDB    db.MVCCDB
-<<<<<<< HEAD
 
 	exitSignal  chan struct{}
 	chRecvBlock chan p2p.IncomingMessage
 	chGenBlock  chan *block.Block
-=======
-	exitSignal   chan struct{}
-	chRecvBlock  chan p2p.IncomingMessage
-	chGenBlock   chan *block.Block
->>>>>>> 8da5275c
 }
 
 func NewPoB(account account.Account, baseVariable global.BaseVariable, blockCache blockcache.BlockCache, txPool txpool.TxPool, p2pService p2p.Service, synchronizer synchronizer.Synchronizer, witnessList []string) *PoB {
@@ -87,22 +81,8 @@
 		chRecvBlock:  p2pService.Register("consensus channel", p2p.NewBlockResponse, p2p.SyncBlockResponse),
 		chGenBlock:   make(chan *block.Block, 10),
 	}
-<<<<<<< HEAD
-
-	p.produceDB = p.verifyDB.Fork()
-
-	p.chRecvBlock = p.p2pService.Register("consensus chan", p2p.NewBlockResponse, p2p.SyncBlockResponse)
-	p.exitSignal = make(chan struct{})
-	p.initGlobalProperty(p.account, witnessList)
-	return &p, nil
-}
-
-func (p *PoB) initGlobalProperty(acc account.Account, witnessList []string) {
-	staticProperty = newStaticProperty(acc, witnessList)
-=======
 	staticProperty = newStaticProperty(p.account, witnessList)
 	return &p
->>>>>>> 8da5275c
 }
 
 func (p *PoB) Run() {
@@ -127,11 +107,7 @@
 				return
 			}
 			var blk block.Block
-<<<<<<< HEAD
-			err := blk.Decode(req.Data())
-=======
 			err := blk.Decode(incomingMessage.Data())
->>>>>>> 8da5275c
 			if err != nil {
 				fmt.Println(err)
 				continue
@@ -141,14 +117,9 @@
 				fmt.Println(err)
 				continue
 			}
-<<<<<<< HEAD
 			go p.p2pService.Broadcast(req.Data(), req.Type(), p2p.UrgentMessage)
-			if req.Type() == p2p.SyncBlockResponse {
+			if incomingMessage.Type() == p2p.SyncBlockResponse {
 				go p.synchronizer.OnBlockConfirmed(string(blk.HeadHash()), req.From())
-=======
-			if incomingMessage.Type() == p2p.MessageType(p2p.SyncBlockResponse) {
-				//go p.synchronizer.OnRecvBlock(blk.HeadHash(), incomingMessage.From())
->>>>>>> 8da5275c
 			}
 		case blk, ok := <-p.chGenBlock:
 			if !ok {
