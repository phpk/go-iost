package pob

import (
	"bytes"
	"errors"
	"fmt"
	"sync"
	"time"

	"github.com/gogo/protobuf/proto"

	"github.com/iost-official/Go-IOS-Protocol/account"
	"github.com/iost-official/Go-IOS-Protocol/common"
	"github.com/iost-official/Go-IOS-Protocol/consensus/synchronizer"
	"github.com/iost-official/Go-IOS-Protocol/core/block"
	"github.com/iost-official/Go-IOS-Protocol/core/blockcache"
	"github.com/iost-official/Go-IOS-Protocol/core/global"
	"github.com/iost-official/Go-IOS-Protocol/core/message"
	"github.com/iost-official/Go-IOS-Protocol/core/txpool"
	"github.com/iost-official/Go-IOS-Protocol/db"
	"github.com/iost-official/Go-IOS-Protocol/ilog"
	"github.com/iost-official/Go-IOS-Protocol/metrics"
	"github.com/iost-official/Go-IOS-Protocol/p2p"
	"github.com/iost-official/Go-IOS-Protocol/vm"
)

var (
	metricsGeneratedBlockCount = metrics.NewCounter("iost_pob_generated_block", nil)
	metricsConfirmedLength     = metrics.NewGauge("iost_pob_confirmed_length", nil)
	metricsTxSize              = metrics.NewGauge("iost_block_tx_size", nil)
	metricsMode                = metrics.NewGauge("iost_node_mode", nil)
	metricsTPS                 = metrics.NewGauge("iost_tps", nil)
)

var (
	errSingle     = errors.New("single block")
	errDuplicate  = errors.New("duplicate block")
	errTxHash     = errors.New("wrong txs hash")
	errMerkleHash = errors.New("wrong tx receipt merkle hash")
)

var blockReqTimeout = 3 * time.Second

type verifyBlockMessage struct {
	blk     *block.Block
	gen     bool
	p2pType p2p.MessageType
}

//PoB is a struct that handles the consensus logic.
type PoB struct {
	account         *account.Account
	baseVariable    global.BaseVariable
	blockChain      block.Chain
	blockCache      blockcache.BlockCache
	txPool          txpool.TxPool
	p2pService      p2p.Service
	synchronizer    synchronizer.Synchronizer
	verifyDB        db.MVCCDB
	produceDB       db.MVCCDB
	blockReqMap     *sync.Map
	exitSignal      chan struct{}
	chRecvBlock     chan p2p.IncomingMessage
	chRecvBlockHash chan p2p.IncomingMessage
	chQueryBlock    chan p2p.IncomingMessage
	chVerifyBlock   chan *verifyBlockMessage
	//chGenBlock      chan *block.Block
}

// NewPoB init a new PoB.
func NewPoB(account *account.Account, baseVariable global.BaseVariable, blockCache blockcache.BlockCache, txPool txpool.TxPool, p2pService p2p.Service, synchronizer synchronizer.Synchronizer) *PoB {
	p := PoB{
		account:         account,
		baseVariable:    baseVariable,
		blockChain:      baseVariable.BlockChain(),
		blockCache:      blockCache,
		txPool:          txPool,
		p2pService:      p2pService,
		synchronizer:    synchronizer,
		verifyDB:        baseVariable.StateDB(),
		produceDB:       baseVariable.StateDB().Fork(),
		blockReqMap:     new(sync.Map),
		exitSignal:      make(chan struct{}),
		chRecvBlock:     p2pService.Register("consensus channel", p2p.NewBlock, p2p.SyncBlockResponse),
		chRecvBlockHash: p2pService.Register("consensus block head", p2p.NewBlockHash),
		chQueryBlock:    p2pService.Register("consensus query block", p2p.NewBlockRequest),
		chVerifyBlock:   make(chan *verifyBlockMessage, 1024),
		//chGenBlock:      make(chan *block.Block, 10),
	}

	staticProperty = newStaticProperty(p.account, blockCache.LinkedRoot().Active())
	return &p
}

//Start make the PoB run.
func (p *PoB) Start() error {
	go p.messageLoop()
	go p.blockLoop()
	go p.verifyLoop()
	go p.scheduleLoop()
	return nil
}

func (p *PoB) Stop() {
<<<<<<< HEAD
	close(p.exitSignal)
=======
	return
>>>>>>> 16684d74
}

func (p *PoB) messageLoop() {
	for {
		if p.baseVariable.Mode() != global.ModeInit {
			break
		}
		time.Sleep(time.Second)
	}
	for {
		select {
		case incomingMessage, ok := <-p.chRecvBlockHash:
			if !ok {
				ilog.Infof("chRecvBlockHash has closed")
				return
			}
			if p.baseVariable.Mode() == global.ModeNormal {
				var blkHash message.BlockHash
				err := proto.Unmarshal(incomingMessage.Data(), &blkHash)
				if err != nil {
					continue
				}
				go p.handleRecvBlockHash(&blkHash, incomingMessage.From())
			}
		case incomingMessage, ok := <-p.chQueryBlock:
			if !ok {
				ilog.Infof("chQueryBlock has closed")
				return
			}
			if p.baseVariable.Mode() == global.ModeNormal {
				var rh message.RequestBlock
				err := rh.Decode(incomingMessage.Data())
				if err != nil {
					continue
				}
				go p.handleBlockQuery(&rh, incomingMessage.From())
			}
		case <-p.exitSignal:
			return
		}
	}
}

func (p *PoB) handleRecvBlockHash(blkHash *message.BlockHash, peerID p2p.PeerID) {
	_, ok := p.blockReqMap.Load(string(blkHash.Hash))
	if ok {
		ilog.Info("block in block request map, block number: ", blkHash.Height)
		return
	}
	_, err := p.blockCache.Find(blkHash.Hash)
	if err == nil {
		ilog.Info("duplicate block, block number: ", blkHash.Height)
		return
	}
	blkReq := &message.RequestBlock{
		BlockHash: blkHash.Hash,
	}
	bytes, err := proto.Marshal(blkReq)
	if err != nil {
		ilog.Debugf("fail to Marshal requestblock, %v", err)
		return
	}
	p.blockReqMap.Store(string(blkHash.Hash), time.AfterFunc(blockReqTimeout, func() {
		p.blockReqMap.Delete(string(blkHash.Hash))
	}))
	p.p2pService.SendToPeer(peerID, bytes, p2p.NewBlockRequest, p2p.UrgentMessage)
}

func (p *PoB) handleBlockQuery(rh *message.RequestBlock, peerID p2p.PeerID) {
	var b []byte
	var err error
	node, err := p.blockCache.Find(rh.BlockHash)
	if err == nil {
		b, err = node.Block.Encode()
		if err != nil {
			ilog.Errorf("fail to encode block: %v, err=%v", rh.BlockNumber, err)
			return
		}
		p.p2pService.SendToPeer(peerID, b, p2p.NewBlock, p2p.UrgentMessage)
		return
	}
	ilog.Infof("failed to get block from blockcache. err=%v, try from blockchain", err)
	b, err = p.blockChain.GetBlockByteByHash(rh.BlockHash)
	if err != nil {
		ilog.Warnf("failed to get block from blockchain. err=%v", err)
		return
	}
	p.p2pService.SendToPeer(peerID, b, p2p.NewBlock, p2p.UrgentMessage)
}

func (p *PoB) handleGenesisBlock(blk *block.Block) error {
	if p.baseVariable.Mode() == global.ModeInit && p.baseVariable.BlockChain().Length() == 0 && common.Base58Encode(blk.HeadHash()) == p.baseVariable.Config().Genesis.GenesisHash {
		if !bytes.Equal(blk.CalculateTxsHash(), blk.Head.TxsHash) {
			return errTxHash
		}
		if !bytes.Equal(blk.CalculateMerkleHash(), blk.Head.MerkleHash) {
			return errMerkleHash
		}
		p.blockCache.AddGenesis(blk)
		err := p.blockChain.Push(blk)
		if err != nil {
			return fmt.Errorf("push block in blockChain failed, err: %v", err)
		}
		engine := vm.NewEngine(blk.Head, p.verifyDB)
		txr, err := engine.Exec(blk.Txs[0])
		if err != nil {
			return fmt.Errorf("exec tx failed, err: %v", err)
		}
		if !bytes.Equal(blk.Receipts[0].Encode(), txr.Encode()) {
			return fmt.Errorf("wrong tx receipt")
		}
		p.verifyDB.Tag(string(blk.HeadHash()))
		err = p.verifyDB.Flush(string(blk.HeadHash()))
		if err != nil {
			return fmt.Errorf("flush stateDB failed, err:%v", err)
		}
		err = p.baseVariable.TxDB().Push(blk.Txs, blk.Receipts)
		if err != nil {
			return fmt.Errorf("push tx and txr into TxDB failed, err:%v", err)
		}
		return nil
	}
	return fmt.Errorf("not genesis block")
}

func (p *PoB) calculateTPS() float64 {
	cnt := 0
	n := 0
	if p.blockCache.Head().Block == nil {
		return 0
	}
	l := p.blockChain.Length()
	for i := int64(0); i < 10; i++ {
		blk, err := p.blockChain.GetBlockByNumber(l - i - 1)
		if err != nil {
			ilog.Error("get block by Number failed, ", i)
			break
		}
		cnt += len(blk.Txs)
		n++
	}
	if n == 0 {
		return 0
	}
	return float64(cnt / (n * 3))
}

func (p *PoB) broadcastBlockHash(blk *block.Block) {
	blkHash := &message.BlockHash{
		Height: blk.Head.Number,
		Hash:   blk.HeadHash(),
	}
	b, err := proto.Marshal(blkHash)
	if err != nil {
		ilog.Error("fail to encode block hash")
	} else {
		if p.baseVariable.Mode() == global.ModeNormal {
			p.p2pService.Broadcast(b, p2p.NewBlockHash, p2p.UrgentMessage)
		}
	}
}

func (p *PoB) verifyLoop() {
	for {
		select {
		case vbm := <-p.chVerifyBlock:
			metricsTPS.Set(p.calculateTPS(), nil)
			ilog.Debugf("verify block chan size:%v", len(p.chVerifyBlock))
			blk := vbm.blk
			if vbm.gen {
				ilog.Info("block from myself, block number: ", blk.Head.Number)
				err := p.handleRecvBlock(blk)
				if err != nil {
					ilog.Debugf("received new block error, err:%v", err)
					continue
				}
				go p.synchronizer.CheckGenBlock(blk.HeadHash())
				continue
			}
			if vbm.p2pType == p2p.NewBlock {
				if p.baseVariable.Mode() == global.ModeInit {
					continue
				}
				ilog.Info("received new block, block number: ", blk.Head.Number)
				timer, ok := p.blockReqMap.Load(string(blk.HeadHash()))
				if ok {
					t, ok := timer.(*time.Timer)
					if ok {
						t.Stop()
					}
				} else {
					p.blockReqMap.Store(string(blk.HeadHash()), nil)
				}
				err := p.handleRecvBlock(blk)
				p.broadcastBlockHash(blk) // can use go
				p.blockReqMap.Delete(string(blk.HeadHash()))
				if err != nil && err != errSingle {
					ilog.Debugf("received new block error, err:%v", err)
					continue
				}
				if err == errSingle {
					go p.synchronizer.CheckSync()
				}
			}
			if vbm.p2pType == p2p.SyncBlockResponse {
				ilog.Info("received sync block, block number: ", blk.Head.Number)
				if blk.Head.Number == 0 {
					err := p.handleGenesisBlock(blk)
					if err != nil {
						ilog.Debugf("received genesis block error, err:%v", err)
					}
					continue
				} else {
					if p.baseVariable.Mode() == global.ModeInit {
						continue
					}
					err := p.handleRecvBlock(blk)
					if err != nil && err != errSingle && err != errDuplicate {
						ilog.Debugf("received sync block error, err:%v", err)
						continue
					}
					go p.synchronizer.OnBlockConfirmed(string(blk.HeadHash()))
				}
			}
			go p.synchronizer.CheckSyncProcess()
		case <-p.exitSignal:
			return
		}
	}
}

func (p *PoB) blockLoop() {
	ilog.Infof("start blockloop")
	for {
		select {
		case incomingMessage, ok := <-p.chRecvBlock:
			if !ok {
				ilog.Infof("chRecvBlock has closed")
				return
			}
			ilog.Debugf("recv block chan size:%v", len(p.chRecvBlock))
			var blk block.Block
			err := blk.Decode(incomingMessage.Data())
			if err != nil {
				ilog.Error("fail to decode block")
				continue
			}
			ilog.Info("received block, block number: ", blk.Head.Number)
			go p.synchronizer.OnRecvBlock(string(blk.HeadHash()), incomingMessage.From())
			p.chVerifyBlock <- &verifyBlockMessage{blk: &blk, gen: false, p2pType: incomingMessage.Type()}
		case <-p.exitSignal:
			return
		}
	}
}

func (p *PoB) scheduleLoop() {
	nextSchedule := timeUntilNextSchedule(time.Now().UnixNano())
	ilog.Infof("nextSchedule: %.2f", time.Duration(nextSchedule).Seconds())
	for {
		select {
		case <-time.After(time.Duration(nextSchedule)):
			ilog.Info(p.baseVariable.Mode())
			metricsMode.Set(float64(p.baseVariable.Mode()), nil)
			if witnessOfSec(time.Now().Unix()) == p.account.ID {
				if p.baseVariable.Mode() == global.ModeNormal {
					p.txPool.Lock()
					blk, err := generateBlock(p.account, p.blockCache.Head().Block, p.txPool, p.produceDB)
					p.txPool.Release()
					ilog.Infof("gen block:%v", blk.Head.Number)
					if err != nil {
						ilog.Error(err.Error())
						continue
					}
					p.chVerifyBlock <- &verifyBlockMessage{blk: blk, gen: true}
					blkByte, err := blk.Encode()
					if err != nil {
						ilog.Error(err.Error())
						continue
					}
					go p.p2pService.Broadcast(blkByte, p2p.NewBlock, p2p.UrgentMessage)
				}
			}
			nextSchedule = timeUntilNextSchedule(time.Now().UnixNano())
			ilog.Infof("nextSchedule: %.2f", time.Duration(nextSchedule).Seconds())
		case <-p.exitSignal:
			return
		}
	}
}

func (p *PoB) handleRecvBlock(blk *block.Block) error {
	_, err := p.blockCache.Find(blk.HeadHash())
	if err == nil {
		return errDuplicate
	}
	err = verifyBasics(blk.Head, blk.Sign)
	if err != nil {
		return err
	}
	parent, err := p.blockCache.Find(blk.Head.ParentHash)
	p.blockCache.Add(blk)
	if err == nil && parent.Type == blockcache.Linked {
		return p.addExistingBlock(blk, parent.Block)
	}
	return errSingle
}

func (p *PoB) addExistingBlock(blk *block.Block, parentBlock *block.Block) error {
	node, _ := p.blockCache.Find(blk.HeadHash())
	ok := p.verifyDB.Checkout(string(blk.HeadHash()))
	if !ok {
		p.verifyDB.Checkout(string(blk.Head.ParentHash))
		err := verifyBlock(blk, parentBlock, p.blockCache.LinkedRoot().Block, p.txPool, p.verifyDB)
		if err != nil {
			p.blockCache.Del(node)
			return err
		}
		p.verifyDB.Tag(string(blk.HeadHash()))
	}
	h := p.blockCache.Head()
	if node.Number > h.Number {
		p.txPool.AddLinkedNode(node, node)
	} else {
		p.txPool.AddLinkedNode(node, h)
	}

	p.blockCache.Link(node)
	p.updateInfo(node)
	for child := range node.Children {
		p.addExistingBlock(child.Block, node.Block)
	}
	return nil
}

func (p *PoB) updateInfo(node *blockcache.BlockCacheNode) {
	updateWaterMark(node)
	updateLib(node, p.blockCache)
	staticProperty.updateWitness(p.blockCache.LinkedRoot().Active())
}<|MERGE_RESOLUTION|>--- conflicted
+++ resolved
@@ -102,11 +102,7 @@
 }
 
 func (p *PoB) Stop() {
-<<<<<<< HEAD
 	close(p.exitSignal)
-=======
-	return
->>>>>>> 16684d74
 }
 
 func (p *PoB) messageLoop() {
@@ -235,7 +231,7 @@
 func (p *PoB) calculateTPS() float64 {
 	cnt := 0
 	n := 0
-	if p.blockCache.Head().Block == nil {
+	if p.blockCache.Head() == nil {
 		return 0
 	}
 	l := p.blockChain.Length()
