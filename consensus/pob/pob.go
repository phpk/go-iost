--- conflicted
+++ resolved
@@ -327,14 +327,9 @@
 			_, head := p.txPool.PendingTx()
 			witnessList := head.Active()
 			pubkey := p.account.ReadablePubkey()
-<<<<<<< HEAD
-			if !staticProperty.SlotUsed[t.Unix()] && p.baseVariable.Mode() == global.ModeNormal && witnessOfNanoSec(t.UnixNano(), witnessList) == pubkey {
+			if witnessOfNanoSec(t.UnixNano(), witnessList) == pubkey && !staticProperty.SlotUsed[slotOfSec(t.Unix())] && p.baseVariable.Mode() == global.ModeNormal {
 				p.quitGenerateMode = make(chan struct{})
 				staticProperty.SlotUsed[t.Unix()] = true // never delete
-=======
-			if witnessOfNanoSec(t.UnixNano()) == pubkey && !staticProperty.SlotUsed[slotOfSec(t.Unix())] && p.baseVariable.Mode() == global.ModeNormal {
-				staticProperty.SlotUsed[slotOfSec(t.Unix())] = true
->>>>>>> fd6402cd
 				generateBlockTicker := time.NewTicker(subSlotTime)
 				generateTxsNum = 0
 				for num := 0; num < continuousNum; num++ {
@@ -345,11 +340,7 @@
 					select {
 					case <-generateBlockTicker.C:
 					}
-<<<<<<< HEAD
 					if witnessOfNanoSec(t.UnixNano(), witnessList) != pubkey {
-=======
-					if witnessOfNanoSec(time.Now().UnixNano()) != pubkey {
->>>>>>> fd6402cd
 						break
 					}
 				}
