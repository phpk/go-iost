package pob

import (
	"testing"
	"github.com/iost-official/Go-IOS-Protocol/core/new_blockcache"
	"github.com/iost-official/Go-IOS-Protocol/account"
	"github.com/iost-official/Go-IOS-Protocol/common"
<<<<<<< HEAD
	"github.com/iost-official/Go-IOS-Protocol/core/new_tx"
	"github.com/iost-official/Go-IOS-Protocol/core/new_blockcache"
	"time"
=======
	"github.com/iost-official/Go-IOS-Protocol/core/new_block"
	"github.com/iost-official/Go-IOS-Protocol/core/new_tx"
	"github.com/smartystreets/goconvey/convey"
>>>>>>> 3b88e643
)

func TestConfirmNode(t *testing.T) {
	convey.Convey("Test of Confirm node", t, func() {
		staticProperty.WitnessList = []string{"id0", "id1", "id2", "id3", "id4"}
		staticProperty.NumberOfWitnesses = 5
		rootNode := &blockcache.BlockCacheNode{
			Number:       1,
			Witness:      "id0",
			ConfirmUntil: 0,
		}
		convey.Convey("Normal", func() {
			node := addNode(rootNode, 2, 0, "id1")
			node = addNode(node, 3, 0, "id2")
			node = addNode(node, 4, 0, "id3")
			node = addNode(node, 5, 0, "id4")

			confirmNode := calculateConfirm(node, rootNode)
			convey.So(confirmNode.Number, convey.ShouldEqual, 2)
		})

		convey.Convey("Diconvey.Sordered normal", func() {
			node := addNode(rootNode, 2, 0, "id1")
			node = addNode(node, 3, 0, "id2")
			node = addNode(node, 4, 2, "id0")
			node = addNode(node, 5, 4, "id2")
			node = addNode(node, 6, 3, "id1")
			node = addNode(node, 7, 0, "id3")

			confirmNode := calculateConfirm(node, rootNode)
			convey.So(confirmNode.Number, convey.ShouldEqual, 4)
		})

		convey.Convey("Diconvey.Sordered not enough", func() {
			node := addNode(rootNode, 2, 0, "id1")
			node = addNode(node, 3, 0, "id2")
			node = addNode(node, 4, 0, "id3")
			node = addNode(node, 5, 3, "id4")
			confirmNode := calculateConfirm(node, rootNode)
			convey.So(confirmNode, convey.ShouldBeNil)

			node = addNode(node, 6, 4, "id5")
			confirmNode = calculateConfirm(node, rootNode)
			convey.So(confirmNode, convey.ShouldBeNil)

			node = addNode(node, 7, 2, "id0")
			confirmNode = calculateConfirm(node, rootNode)
			convey.So(confirmNode.Number, convey.ShouldEqual, 4)
		})
	})
}

func TestUpdateWitness(t *testing.T) {
	convey.Convey("Test of Promote Witness", t, func() {
		staticProperty = newStaticProperty(account.Account{}, []string{"id0", "id1", "id2"})
		rootNode := &blockcache.BlockCacheNode{
			Number:                1,
			Witness:               "id0",
			PendingWitnessList:    []string{"id0", "id1", "id2"},
		}
		node := addNode(rootNode, 2, 0, "id1")
		node.PendingWitnessList = []string{"id3", "id2", "id1"}

		lastNode := node
		node = addNode(node, 3, 0, "id2")
		node.PendingWitnessList = lastNode.PendingWitnessList

		lastNode = node
		node = addNode(node, 4, 2, "id0")
		node.PendingWitnessList = lastNode.PendingWitnessList

		confirmNode := calculateConfirm(node, rootNode)
		convey.So(confirmNode.Number, convey.ShouldEqual, 2)
		staticProperty.updateWitnessList(confirmNode.PendingWitnessList)
		convey.So(staticProperty.WitnessList[0], convey.ShouldEqual, "id3")

		node = addNode(rootNode, 2, 0, "id1")
		node.PendingWitnessList = []string{"id3", "id2", "id1"}

		lastNode = node
		node = addNode(node, 3, 0, "id2")
		node.PendingWitnessList = lastNode.PendingWitnessList

		lastNode = node
		node = addNode(node, 4, 3, "id1")
		node.PendingWitnessList = []string{"id2", "id3", "id4"}

		lastNode = node
		node = addNode(node, 5, 4, "id2")
		node.PendingWitnessList = lastNode.PendingWitnessList

		confirmNode = calculateConfirm(node, rootNode)
		convey.So(confirmNode, convey.ShouldBeNil)

		lastNode = node
		node = addNode(node, 6, 2, "id0")
		node.PendingWitnessList = []string{"id5", "id2", "id3"}

		confirmNode = calculateConfirm(node, rootNode)
		convey.So(confirmNode.Number, convey.ShouldEqual, 4)
		staticProperty.updateWitnessList(confirmNode.PendingWitnessList)
		convey.So(staticProperty.WitnessList[0], convey.ShouldEqual, "id2")
	})
}

func TestNodeInfoUpdate(t *testing.T) {

	convey.Convey("Test of node info update", t, func() {
		staticProperty = newStaticProperty(account.Account{ID:"id0"}, []string{"id0", "id1", "id2"})
		rootNode := &blockcache.BlockCacheNode{
			Number:  1,
			Witness: "id0",
			Children: make(map[*blockcache.BlockCacheNode]bool),
		}
<<<<<<< HEAD
		staticProperty.addSlot(1)
=======
		staticProperty.addSlotWitness(1, "id0")
>>>>>>> 3b88e643
		staticProperty.Watermark["id0"] = 2
		convey.Convey("Normal", func() {
			node := addBlock(rootNode, 2, "id1", 2)
			updateNodeInfo(node)
<<<<<<< HEAD
			convey.So(staticProperty.Watermark["id1"], convey.ShouldEqual, 3)
			convey.So(staticProperty.hasSlot(2), convey.ShouldBeTrue)
=======
		convey.So(staticProperty.Watermark["id1"], convey.ShouldEqual, 3)
			convey.So(staticProperty.hasSlotWitness(2,"id1"), convey.ShouldBeTrue)
>>>>>>> 3b88e643

			node = addBlock(node, 3, "id2", 3)
			updateNodeInfo(node)
			convey.So(staticProperty.Watermark["id2"], convey.ShouldEqual, 4)
			convey.So(staticProperty.hasSlot(3), convey.ShouldBeTrue)

			node = addBlock(node, 4, "id0", 4)
			updateNodeInfo(node)
			convey.So(staticProperty.Watermark["id0"], convey.ShouldEqual, 5)
			convey.So(staticProperty.hasSlot(4),convey.ShouldBeTrue)

			node = calculateConfirm(node, rootNode)
			convey.So(node.Number, convey.ShouldEqual, 2)
		})

		convey.Convey("Slot witness error", func() {
			node := addBlock(rootNode, 2, "id1", 2)
			updateNodeInfo(node)

			node = addBlock(node, 3, "id1", 2)
			updateNodeInfo(node)
			convey.So(staticProperty.hasSlot(2), convey.ShouldBeTrue)
		})

		convey.Convey("Watermark test", func() {
			node := addBlock(rootNode, 2, "id1", 2)
			updateNodeInfo(node)
			convey.So(node.ConfirmUntil, convey.ShouldEqual, 0)
			branchNode := node

			node = addBlock(node, 3, "id2", 3)
			updateNodeInfo(node)

			newNode := addBlock(branchNode, 3, "id0", 4)
			updateNodeInfo(newNode)
			convey.So(newNode.ConfirmUntil, convey.ShouldEqual, 2)
			confirmNode := calculateConfirm(newNode, rootNode)
			convey.So(confirmNode, convey.ShouldBeNil)
			convey.So(staticProperty.Watermark["id0"], convey.ShouldEqual, 4)
			node = addBlock(node, 4, "id1", 5)
			updateNodeInfo(node)
			convey.So(node.ConfirmUntil, convey.ShouldEqual, 3)

			node = addBlock(node, 5, "id0", 7)
			updateNodeInfo(node)
			convey.So(node.ConfirmUntil, convey.ShouldEqual, 4)
			confirmNode = calculateConfirm(node, rootNode)
			convey.So(confirmNode, convey.ShouldBeNil)

			node = addBlock(node, 6, "id2", 9)
			updateNodeInfo(node)
			confirmNode = calculateConfirm(node, rootNode)
			convey.So(confirmNode.Number, convey.ShouldEqual, 4)
		})
	})
}

func TestVerifyBasics(t *testing.T) {
	convey.Convey("Test of verifyBasics", t, func() {
		secKey := common.Sha256([]byte("secKey of id0"))
		account0, _ := account.NewAccount(secKey)
		secKey = common.Sha256([]byte("secKey of id1"))
		account1, _ := account.NewAccount(secKey)
		staticProperty = newStaticProperty(account1, []string{account0.ID, account1.ID, "id2"})
		convey.Convey("Normal (self block)", func() {
			blk := &block.Block{
				Head: block.BlockHead{
					Time:    1,
					Witness: account1.ID,
				},
			}
			info := generateHeadInfo(blk.Head)
			sig, _ := common.Sign(common.Secp256k1, info, account1.Seckey)
			blk.Head.Signature = sig.Encode()
			err := verifyBasics(blk)
			convey.So(err, convey.ShouldBeNil)
		})

		convey.Convey("Normal (other's block)", func() {
			blk := &block.Block{
				Head: block.BlockHead{
					Time:    0,
					Witness: account0.ID,
				},
			}
			info := generateHeadInfo(blk.Head)
			sig, _ := common.Sign(common.Secp256k1, info, account0.Seckey)
			blk.Head.Signature = sig.Encode()

			err := verifyBasics(blk)
			convey.So(err, convey.ShouldBeNil)
		})

		convey.Convey("Wrong witness/pubkey/signature", func() {
			blk := &block.Block{
				Head: block.BlockHead{
					Time:    1,
					Witness: account0.ID,
				},
			}
			err := verifyBasics(blk)
			convey.So(err, convey.ShouldEqual, ErrWitness)

			blk.Head.Witness = account1.ID
			info := generateHeadInfo(blk.Head)
			sig, _ := common.Sign(common.Secp256k1, info, account0.Seckey)
			blk.Head.Signature = sig.Encode()
			err = verifyBasics(blk)
			convey.So(err, convey.ShouldEqual, ErrPubkey)

			info = generateHeadInfo(blk.Head)
			sig, _ = common.Sign(common.Secp256k1, info, account1.Seckey)
			blk.Head.Signature = sig.Encode()
			blk.Head.Info = []byte("fake info")
			err = verifyBasics(blk)
			convey.So(err, convey.ShouldEqual, ErrSignature)
		})

		convey.Convey("Slot witness duplicate", func() {
			blk := &block.Block{
				Head: block.BlockHead{
					Time:    0,
					Witness: account0.ID,
					Info:    []byte("first one"),
				},
			}
			info := generateHeadInfo(blk.Head)
			sig, _ := common.Sign(common.Secp256k1, info, account0.Seckey)
			blk.Head.Signature = sig.Encode()
			err := verifyBasics(blk)
			convey.So(err, convey.ShouldBeNil)

			staticProperty.addSlot(0)
			blk = &block.Block{
				Head: block.BlockHead{
					Time:    0,
					Witness: account0.ID,
					Info:    []byte("second one"),
				},
			}
			info = generateHeadInfo(blk.Head)
			sig, _ = common.Sign(common.Secp256k1, info, account0.Seckey)
			blk.Head.Signature = sig.Encode()
			err = verifyBasics(blk)
			convey.So(err, convey.ShouldEqual, ErrSlot)
		})
	})
}

func TestVerifyBlock(t *testing.T) {
	convey.Convey("Test of verify block", t, func() {
		secKey := common.Sha256([]byte("secKey of id0"))
		account0, _ := account.NewAccount(secKey)
		secKey = common.Sha256([]byte("sec of id1"))
		account1, _ := account.NewAccount(secKey)
		secKey = common.Sha256([]byte("sec of id2"))
		account2, _ := account.NewAccount(secKey)
		staticProperty = newStaticProperty(account0, []string{account0.ID, account1.ID, account2.ID})
		rootTime := common.GetCurrentTimestamp().Slot - 1
		rootBlk := &block.Block{
			Head: block.BlockHead{
<<<<<<< HEAD
				Number: 1,
				Time: rootTime,
				Witness: witnessOfSlot(rootTime),
=======
				Number:  1,
				Time:    rootTime,
				Witness: witnessOfTime(common.Timestamp{rootTime}),
>>>>>>> 3b88e643
			},
		}
		tx0 := &tx.Tx{
			Time: time.Now().UnixNano(),
			Actions:[]tx.Action{{
				Contract:"contract1",
				ActionName:"actionname1",
				Data:"{\"num\": 1, \"message\": \"contract1\"}",
			}},
			Signers:[][]byte{account1.Pubkey},
		}
		rcpt0 := &tx.TxReceipt{
			TxHash: tx0.Hash(),
		}
		curTime := common.GetCurrentTimestamp().Slot
		hash := rootBlk.HeadHash()
		witness := witnessOfSlot(curTime)
		blk := &block.Block{
			Head: block.BlockHead{
				Number:     2,
				ParentHash: hash,
<<<<<<< HEAD
				Time:curTime,
				Witness: witnessOfSlot(curTime),
=======
				Time:       curTime.Slot,
				Witness:    witness,
>>>>>>> 3b88e643
			},
			Txs:      []*tx.Tx{},
			Receipts: []*tx.TxReceipt{},
		}
		blk.Head.TxsHash = blk.CalculateTxsHash()
		blk.Head.MerkleHash = blk.CalculateMerkleHash()
		info := generateHeadInfo(blk.Head)
		var sig common.Signature
		if witness == account0.ID {
			sig, _ = common.Sign(common.Secp256k1, info, account0.Seckey)
		} else if witness == account1.ID {
			sig, _ = common.Sign(common.Secp256k1, info, account1.Seckey)
		} else {
			sig, _ = common.Sign(common.Secp256k1, info, account2.Seckey)
		}
		blk.Head.Signature = sig.Encode()
		convey.Convey("Normal (no txs)", func() {
			err := verifyBlock(blk, rootBlk, rootBlk, nil, nil)
			convey.So(err, convey.ShouldBeNil)
		})

		convey.Convey("Normal (with txs)", func() {
			blk.Txs = append(blk.Txs, tx0)
			blk.Receipts = append(blk.Receipts, rcpt0)
			//Use mock
			//txPool, _ := txpool.NewTxPoolImpl()
			//db, _ := db.NewMVCCDB()
			//err := verifyBlock(blk, rootBlk, rootBlk, txPool, db)
			//convey.So(err, convey.ShouldBeNil)
		})
	})
}

func addNode(parent *blockcache.BlockCacheNode, number int64, confirm int64, witness string) *blockcache.BlockCacheNode {
	node := &blockcache.BlockCacheNode{
		Parent:       parent,
		Number:       number,
		ConfirmUntil: confirm,
		Witness:      witness,
	}
	return node
}

func addBlock(parent *blockcache.BlockCacheNode, number int64, witness string, ts int64) *blockcache.BlockCacheNode {
	blk := &block.Block{
		Head: block.BlockHead{
			Number:  number,
			Witness: witness,
			Time:    ts,
		},
	}
	return blockcache.NewBCN(parent, blk)
}<|MERGE_RESOLUTION|>--- conflicted
+++ resolved
@@ -5,15 +5,10 @@
 	"github.com/iost-official/Go-IOS-Protocol/core/new_blockcache"
 	"github.com/iost-official/Go-IOS-Protocol/account"
 	"github.com/iost-official/Go-IOS-Protocol/common"
-<<<<<<< HEAD
 	"github.com/iost-official/Go-IOS-Protocol/core/new_tx"
-	"github.com/iost-official/Go-IOS-Protocol/core/new_blockcache"
 	"time"
-=======
+	"github.com/smartystreets/goconvey/convey"
 	"github.com/iost-official/Go-IOS-Protocol/core/new_block"
-	"github.com/iost-official/Go-IOS-Protocol/core/new_tx"
-	"github.com/smartystreets/goconvey/convey"
->>>>>>> 3b88e643
 )
 
 func TestConfirmNode(t *testing.T) {
@@ -128,22 +123,13 @@
 			Witness: "id0",
 			Children: make(map[*blockcache.BlockCacheNode]bool),
 		}
-<<<<<<< HEAD
 		staticProperty.addSlot(1)
-=======
-		staticProperty.addSlotWitness(1, "id0")
->>>>>>> 3b88e643
 		staticProperty.Watermark["id0"] = 2
 		convey.Convey("Normal", func() {
 			node := addBlock(rootNode, 2, "id1", 2)
 			updateNodeInfo(node)
-<<<<<<< HEAD
 			convey.So(staticProperty.Watermark["id1"], convey.ShouldEqual, 3)
 			convey.So(staticProperty.hasSlot(2), convey.ShouldBeTrue)
-=======
-		convey.So(staticProperty.Watermark["id1"], convey.ShouldEqual, 3)
-			convey.So(staticProperty.hasSlotWitness(2,"id1"), convey.ShouldBeTrue)
->>>>>>> 3b88e643
 
 			node = addBlock(node, 3, "id2", 3)
 			updateNodeInfo(node)
@@ -305,15 +291,9 @@
 		rootTime := common.GetCurrentTimestamp().Slot - 1
 		rootBlk := &block.Block{
 			Head: block.BlockHead{
-<<<<<<< HEAD
 				Number: 1,
 				Time: rootTime,
 				Witness: witnessOfSlot(rootTime),
-=======
-				Number:  1,
-				Time:    rootTime,
-				Witness: witnessOfTime(common.Timestamp{rootTime}),
->>>>>>> 3b88e643
 			},
 		}
 		tx0 := &tx.Tx{
@@ -335,13 +315,8 @@
 			Head: block.BlockHead{
 				Number:     2,
 				ParentHash: hash,
-<<<<<<< HEAD
 				Time:curTime,
 				Witness: witnessOfSlot(curTime),
-=======
-				Time:       curTime.Slot,
-				Witness:    witness,
->>>>>>> 3b88e643
 			},
 			Txs:      []*tx.Tx{},
 			Receipts: []*tx.TxReceipt{},
