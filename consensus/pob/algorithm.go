package pob

import (
	"errors"
	"time"

	"fmt"
	"strings"

	"github.com/iost-official/go-iost/account"
	"github.com/iost-official/go-iost/common"
	"github.com/iost-official/go-iost/consensus/cverifier"
	"github.com/iost-official/go-iost/core/block"
	"github.com/iost-official/go-iost/core/blockcache"
	"github.com/iost-official/go-iost/core/tx"
	"github.com/iost-official/go-iost/core/txpool"
	"github.com/iost-official/go-iost/crypto"
	"github.com/iost-official/go-iost/db"
	"github.com/iost-official/go-iost/ilog"
	"github.com/iost-official/go-iost/verifier"
)

var (
	errWitness     = errors.New("wrong witness")
	errSignature   = errors.New("wrong signature")
	errTxTooOld    = errors.New("tx too old")
	errTxDup       = errors.New("duplicate tx")
	errTxSignature = errors.New("tx wrong signature")
	errHeadHash    = errors.New("wrong head hash")
<<<<<<< HEAD
	txLimit        = 80000 //limit it to 2000
	txExecTime     = verifier.TxExecTimeLimit / 2
	generateTxsNum = 0
)

func generateBlock(account *account.Account, txPool txpool.TxPool, db db.MVCCDB) (*block.Block, error) {
	ilog.Info("[pob] generate Block start")
	limitTime := time.NewTimer(time.Millisecond * 500)
=======
	//txLimit        = 2000 //limit it to 2000
	//txExecTime     = cverifier.TxExecTimeLimit / 2
)

func generateBlock(account *account.Account, txPool txpool.TxPool, db db.MVCCDB) (*block.Block, error) {

	ilog.Info("generate Block start")
	st := time.Now()
	limitTime := common.SlotLength / 3 * time.Second
>>>>>>> 15a8ad1f
	txIter, head := txPool.TxIterator()
	topBlock := head.Block
	blk := block.Block{
		Head: &block.BlockHead{
			Version:    0,
			ParentHash: topBlock.HeadHash(),
			Number:     topBlock.Head.Number + 1,
			Witness:    account.ID,
			Time:       time.Now().Unix() / common.SlotLength,
		},
		Txs:      []*tx.Tx{},
		Receipts: []*tx.TxReceipt{},
	}
	db.Checkout(string(topBlock.HeadHash()))

	// call vote
	v := verifier.Verifier{}
	if blk.Head.Number%common.VoteInterval == 0 {
		ilog.Info("vote start")
		act := tx.NewAction("iost.vote", "Stat", fmt.Sprintf(`[]`))
		trx := tx.NewTx([]*tx.Action{&act}, nil, 100000000, 0, 0)

		trx, err := tx.SignTx(trx, staticProperty.account)
		if err != nil {
			ilog.Errorf("fail to signTx, err:%v", err)
		}
		receipt, err := v.Exec(blk.Head, db, trx, time.Millisecond*100)
		if err != nil {
			ilog.Errorf("fail to exec trx, err:%v", err)
		}
		if receipt.Status.Code != tx.Success {
			ilog.Errorf("status code: %v", receipt.Status.Code)
		}
		blk.Txs = append(blk.Txs, trx)
		blk.Receipts = append(blk.Receipts, receipt)
	}
	dropList, _, err := v.Gen(&blk, db, txIter, &verifier.Config{
		Mode:        0,
		Timeout:     limitTime - st.Sub(time.Now()),
		TxTimeLimit: time.Millisecond * 100,
	})
	if err != nil {
		go txPool.DelTxList(dropList)
	}
	//t, ok := txIter.Next()
	//	var vmExecTime, iterTime, i, j int64
	//L:
	//	for ok {
	//		select {
	//		case <-limitTime.C:
	//			ilog.Info("time up")
	//			break L
	//		default:
	//			i++
	//			step1 := time.Now()
	//			if !txPool.TxTimeOut(t) {
	//				j++
	//				if receipt, err := engine.Exec(t, txExecTime); err == nil {
	//					blk.Txs = append(blk.Txs, t)
	//					blk.Receipts = append(blk.Receipts, receipt)
	//				} else {
	//					ilog.Errorf("exec tx failed. err=%v, receipt=%v", err, receipt)
	//					delList = append(delList, t)
	//				}
	//			} else {
	//				delList = append(delList, t)
	//			}
	//			if len(blk.Txs) >= txLimit {
	//				break L
	//			}
	//			step2 := time.Now()
	//			t, ok = txIter.Next()
	//			step3 := time.Now()
	//			vmExecTime += step2.Sub(step1).Nanoseconds()
	//			iterTime += step3.Sub(step2).Nanoseconds()
	//		}
	//	}

	blk.Head.TxsHash = blk.CalculateTxsHash()
	blk.Head.MerkleHash = blk.CalculateMerkleHash()
	err = blk.CalculateHeadHash()
	if err != nil {
		return nil, err
	}
	blk.Sign = account.Sign(blk.HeadHash())
	db.Tag(string(blk.HeadHash()))

	metricsGeneratedBlockCount.Add(1, nil)
<<<<<<< HEAD
	generateTxsNum += len(blk.Txs)
	go txPool.DelTxList(delList)
=======
	metricsTxSize.Set(float64(len(blk.Txs)), nil)
>>>>>>> 15a8ad1f
	return &blk, nil
}

func verifyBasics(head *block.BlockHead, signature *crypto.Signature) error {

	signature.SetPubkey(account.GetPubkeyByID(head.Witness))
	hash, err := head.Hash()
	if err != nil {
		return errHeadHash
	}
	if !signature.Verify(hash) {
		return errSignature
	}
	return nil
}

func verifyBlock(blk *block.Block, parent *block.Block, lib *block.Block, txPool txpool.TxPool, db db.MVCCDB) error {
	err := cverifier.VerifyBlockHead(blk, parent, lib)
	if err != nil {
		return err
	}

	if witnessOfSlot(blk.Head.Time) != blk.Head.Witness {
		ilog.Errorf("blk num: %v, time: %v, witness: %v, witness len: %v, witness list: %v",
			blk.Head.Number, blk.Head.Time, blk.Head.Witness, staticProperty.NumberOfWitnesses, staticProperty.WitnessList)
		return errWitness
	}

	// check vote
	if blk.Head.Number%common.VoteInterval == 0 {
		if len(blk.Txs) == 0 || strings.Compare(blk.Txs[0].Actions[0].Contract, "iost.vote") != 0 ||
			strings.Compare(blk.Txs[0].Actions[0].ActionName, "Stat") != 0 ||
			strings.Compare(blk.Txs[0].Actions[0].Data, fmt.Sprintf(`[]`)) != 0 {

			return errors.New("blk did not vote")
		}

		if blk.Receipts[0].Status.Code != tx.Success {
			return fmt.Errorf("vote was incorrect, status:%v", blk.Receipts[0].Status)
		}
	}
<<<<<<< HEAD
	// check txs
	var notFoundPending int64
	ilog.Infof("[pob] start to verify block if foundchain, number: %v, hash = %v, witness = %v", blk.Head.Number, common.Base58Encode(blk.HeadHash()), blk.Head.Witness[4:6])
	for _, tx := range blk.Txs {
		exist := txPool.ExistTxs(tx.Hash(), parent)
		switch exist {
		case txpool.FoundChain:
			ilog.Infof("FoundChain: %v, %v", tx, common.Base58Encode(tx.Hash()))
			return errTxDup
		case txpool.NotFound:
			notFoundPending += 1
			err := tx.VerifySelf()
			if err != nil {
=======

	for _, tx := range blk.Txs {
		exist := txPool.ExistTxs(tx.Hash(), parent)
		if exist == txpool.FoundChain {
			return errTxDup
		} else if exist != txpool.FoundPending {
			if err := tx.VerifySelf(); err != nil {
>>>>>>> 15a8ad1f
				return errTxSignature
			}
		}
		if blk.Head.Time*common.SlotLength-tx.Time/1e9 > txpool.Expiration {
			return errTxTooOld
		}
	}
	v := verifier.Verifier{}
	return v.Verify(blk, db, &verifier.Config{
		Mode:        0,
		Timeout:     common.SlotLength / 3 * time.Second,
		TxTimeLimit: time.Millisecond * 100,
	})
}

func updateWaterMark(node *blockcache.BlockCacheNode) {
	node.ConfirmUntil = staticProperty.Watermark[node.Head.Witness]
	if node.Head.Number >= staticProperty.Watermark[node.Head.Witness] {
		staticProperty.Watermark[node.Head.Witness] = node.Head.Number + 1
	}
}

func updateLib(node *blockcache.BlockCacheNode, bc blockcache.BlockCache) {
	confirmedNode := calculateConfirm(node, bc.LinkedRoot())
	if confirmedNode != nil {
		ilog.Infof("[pob] flush start, number: %d, hash = %v", node.Number, common.Base58Encode(node.Block.HeadHash()))
		bc.Flush(confirmedNode)
<<<<<<< HEAD
		ilog.Infof("[pob] flush end, number: %d, hash = %v", node.Number, common.Base58Encode(node.Block.HeadHash()))
		metricsConfirmedLength.Set(float64(confirmedNode.Number+1), nil)
=======
		metricsConfirmedLength.Set(float64(confirmedNode.Head.Number+1), nil)
>>>>>>> 15a8ad1f
	}
}

func calculateConfirm(node *blockcache.BlockCacheNode, root *blockcache.BlockCacheNode) *blockcache.BlockCacheNode {
	confirmLimit := staticProperty.NumberOfWitnesses*2/3 + 1
	startNumber := node.Head.Number
	var confirmNum int64
	confirmUntilMap := make(map[int64]int64, startNumber-root.Head.Number)
	for node != root {
		if node.ConfirmUntil <= node.Head.Number {
			confirmNum++
			confirmUntilMap[node.ConfirmUntil]++
		}
		if confirmNum >= confirmLimit {
			return node
		}
		confirmNum -= confirmUntilMap[node.Head.Number]
		node = node.Parent
	}
	return nil
}<|MERGE_RESOLUTION|>--- conflicted
+++ resolved
@@ -27,26 +27,15 @@
 	errTxDup       = errors.New("duplicate tx")
 	errTxSignature = errors.New("tx wrong signature")
 	errHeadHash    = errors.New("wrong head hash")
-<<<<<<< HEAD
 	txLimit        = 80000 //limit it to 2000
-	txExecTime     = verifier.TxExecTimeLimit / 2
+	txExecTime     = cverifier.TxExecTimeLimit / 2
 	generateTxsNum = 0
 )
 
 func generateBlock(account *account.Account, txPool txpool.TxPool, db db.MVCCDB) (*block.Block, error) {
 	ilog.Info("[pob] generate Block start")
-	limitTime := time.NewTimer(time.Millisecond * 500)
-=======
-	//txLimit        = 2000 //limit it to 2000
-	//txExecTime     = cverifier.TxExecTimeLimit / 2
-)
-
-func generateBlock(account *account.Account, txPool txpool.TxPool, db db.MVCCDB) (*block.Block, error) {
-
-	ilog.Info("generate Block start")
 	st := time.Now()
-	limitTime := common.SlotLength / 3 * time.Second
->>>>>>> 15a8ad1f
+	limitTime := time.Millisecond * 500
 	txIter, head := txPool.TxIterator()
 	topBlock := head.Block
 	blk := block.Block{
@@ -91,40 +80,6 @@
 	if err != nil {
 		go txPool.DelTxList(dropList)
 	}
-	//t, ok := txIter.Next()
-	//	var vmExecTime, iterTime, i, j int64
-	//L:
-	//	for ok {
-	//		select {
-	//		case <-limitTime.C:
-	//			ilog.Info("time up")
-	//			break L
-	//		default:
-	//			i++
-	//			step1 := time.Now()
-	//			if !txPool.TxTimeOut(t) {
-	//				j++
-	//				if receipt, err := engine.Exec(t, txExecTime); err == nil {
-	//					blk.Txs = append(blk.Txs, t)
-	//					blk.Receipts = append(blk.Receipts, receipt)
-	//				} else {
-	//					ilog.Errorf("exec tx failed. err=%v, receipt=%v", err, receipt)
-	//					delList = append(delList, t)
-	//				}
-	//			} else {
-	//				delList = append(delList, t)
-	//			}
-	//			if len(blk.Txs) >= txLimit {
-	//				break L
-	//			}
-	//			step2 := time.Now()
-	//			t, ok = txIter.Next()
-	//			step3 := time.Now()
-	//			vmExecTime += step2.Sub(step1).Nanoseconds()
-	//			iterTime += step3.Sub(step2).Nanoseconds()
-	//		}
-	//	}
-
 	blk.Head.TxsHash = blk.CalculateTxsHash()
 	blk.Head.MerkleHash = blk.CalculateMerkleHash()
 	err = blk.CalculateHeadHash()
@@ -135,12 +90,7 @@
 	db.Tag(string(blk.HeadHash()))
 
 	metricsGeneratedBlockCount.Add(1, nil)
-<<<<<<< HEAD
 	generateTxsNum += len(blk.Txs)
-	go txPool.DelTxList(delList)
-=======
-	metricsTxSize.Set(float64(len(blk.Txs)), nil)
->>>>>>> 15a8ad1f
 	return &blk, nil
 }
 
@@ -182,7 +132,6 @@
 			return fmt.Errorf("vote was incorrect, status:%v", blk.Receipts[0].Status)
 		}
 	}
-<<<<<<< HEAD
 	// check txs
 	var notFoundPending int64
 	ilog.Infof("[pob] start to verify block if foundchain, number: %v, hash = %v, witness = %v", blk.Head.Number, common.Base58Encode(blk.HeadHash()), blk.Head.Witness[4:6])
@@ -196,15 +145,6 @@
 			notFoundPending += 1
 			err := tx.VerifySelf()
 			if err != nil {
-=======
-
-	for _, tx := range blk.Txs {
-		exist := txPool.ExistTxs(tx.Hash(), parent)
-		if exist == txpool.FoundChain {
-			return errTxDup
-		} else if exist != txpool.FoundPending {
-			if err := tx.VerifySelf(); err != nil {
->>>>>>> 15a8ad1f
 				return errTxSignature
 			}
 		}
@@ -232,12 +172,8 @@
 	if confirmedNode != nil {
 		ilog.Infof("[pob] flush start, number: %d, hash = %v", node.Number, common.Base58Encode(node.Block.HeadHash()))
 		bc.Flush(confirmedNode)
-<<<<<<< HEAD
 		ilog.Infof("[pob] flush end, number: %d, hash = %v", node.Number, common.Base58Encode(node.Block.HeadHash()))
-		metricsConfirmedLength.Set(float64(confirmedNode.Number+1), nil)
-=======
 		metricsConfirmedLength.Set(float64(confirmedNode.Head.Number+1), nil)
->>>>>>> 15a8ad1f
 	}
 }
 
