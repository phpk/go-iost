package pob

import (
	"errors"
	"time"

	"github.com/iost-official/Go-IOS-Protocol/account"
	"github.com/iost-official/Go-IOS-Protocol/common"
	"github.com/iost-official/Go-IOS-Protocol/consensus/verifier"
	"github.com/iost-official/Go-IOS-Protocol/core/block"
	"github.com/iost-official/Go-IOS-Protocol/core/blockcache"
	"github.com/iost-official/Go-IOS-Protocol/core/tx"
	"github.com/iost-official/Go-IOS-Protocol/core/txpool"
	"github.com/iost-official/Go-IOS-Protocol/crypto"
	"github.com/iost-official/Go-IOS-Protocol/db"
	"github.com/iost-official/Go-IOS-Protocol/ilog"
	"github.com/iost-official/Go-IOS-Protocol/vm"
)

var (
	errWitness     = errors.New("wrong witness")
	errSignature   = errors.New("wrong signature")
	errSlot        = errors.New("witness slot duplicate")
	errTxTooOld    = errors.New("tx too old")
	errTxDup       = errors.New("duplicate tx")
	errTxSignature = errors.New("tx wrong signature")
	errHeadHash    = errors.New("wrong head hash")
)

<<<<<<< HEAD
func generateBlock(account account.Account, topBlock *block.Block, txPool txpool.TxPool, db db.MVCCDB) (*block.Block, error) {
	//ilog.Info("generate Block start")
=======
func generateBlock(account *account.Account, topBlock *block.Block, txPool txpool.TxPool, db db.MVCCDB) (*block.Block, error) {
	ilog.Info("generate Block start")
>>>>>>> 8dcd6092
	blk := block.Block{
		Head: &block.BlockHead{
			Version:    0,
			ParentHash: topBlock.HeadHash(),
			Number:     topBlock.Head.Number + 1,
			Witness:    account.ID,
			Time:       time.Now().Unix() / common.SlotLength,
		},
		Txs:      []*tx.Tx{},
		Receipts: []*tx.TxReceipt{},
	}
	txCnt := 20000
	limitTime := time.NewTicker(2 * time.Second)
	txsList, _ := txPool.PendingTxs(txCnt)
	db.Checkout(string(topBlock.HeadHash()))
	engine := vm.NewEngine(topBlock.Head, db)
	ilog.Error(len(txsList))
L:
	for _, t := range txsList {
		select {
		case <-limitTime.C:
			ilog.Error("time up")
			break L
		default:
			if receipt, err := engine.Exec(t); err == nil {
				blk.Txs = append(blk.Txs, t)
				blk.Receipts = append(blk.Receipts, receipt)
			} else {
				txPool.DelTx(t.Hash())
			}
		}
	}
	blk.Head.TxsHash = blk.CalculateTxsHash()
	blk.Head.MerkleHash = blk.CalculateMerkleHash()
	err := blk.CalculateHeadHash()
	if err != nil {
		return nil, err
	}
	blk.Sign = account.Sign(crypto.Secp256k1, blk.HeadHash())
	db.Tag(string(blk.HeadHash()))

	metricsGeneratedBlockCount.Add(1, nil)
	metricsTxSize.Set(float64(len(blk.Txs)), nil)

	return &blk, nil
}

func verifyBasics(head *block.BlockHead, signature *crypto.Signature) error {
	if witnessOfSlot(head.Time) != head.Witness {
		return errWitness
	}
	signature.SetPubkey(account.GetPubkeyByID(head.Witness))
	hash, err := head.Hash()
	if err != nil {
		return errHeadHash
	}
	if !signature.Verify(hash) {
		return errSignature
	}
	if staticProperty.hasSlot(head.Time) {
		return errSlot
	}
	return nil
}

func verifyBlock(blk *block.Block, parent *block.Block, lib *block.Block, txPool txpool.TxPool, db db.MVCCDB) error {
	err := verifier.VerifyBlockHead(blk, parent, lib)
	if err != nil {
		return err
	}
	for _, tx := range blk.Txs {
		exist, _ := txPool.ExistTxs(tx.Hash(), parent)
		if exist == txpool.FoundChain {
			return errTxDup
		} else if exist != txpool.FoundPending {
			if err := tx.VerifySelf(); err != nil {
				return errTxSignature
			}
		}
		if blk.Head.Time*common.SlotLength-tx.Time/1e9 > 60 {
			return errTxTooOld
		}
	}
	return verifier.VerifyBlockWithVM(blk, db)
}

func updateWaterMark(node *blockcache.BlockCacheNode) {
	node.ConfirmUntil = staticProperty.Watermark[node.Witness]
	if node.Number >= staticProperty.Watermark[node.Witness] {
		staticProperty.Watermark[node.Witness] = node.Number + 1
	}
}

func updateLib(node *blockcache.BlockCacheNode, bc blockcache.BlockCache) {
	confirmedNode := calculateConfirm(node, bc.LinkedRoot())
	if confirmedNode != nil {
		bc.Flush(confirmedNode)
		go staticProperty.delSlot(confirmedNode.Block.Head.Time)

		metricsConfirmedLength.Set(float64(confirmedNode.Number+1), nil)
	}
}

func calculateConfirm(node *blockcache.BlockCacheNode, root *blockcache.BlockCacheNode) *blockcache.BlockCacheNode {
	confirmLimit := staticProperty.NumberOfWitnesses*2/3 + 1
	startNumber := node.Number
	var confirmNum int64
	confirmUntilMap := make(map[int64]int64, startNumber-root.Number)
	var index int64
	for node != root {
		if node.ConfirmUntil <= node.Number {
			confirmNum++
			confirmUntilMap[startNumber-node.ConfirmUntil]++
		}
		if confirmNum >= confirmLimit {
			return node
		}
		confirmNum -= confirmUntilMap[index]
		node = node.Parent
		index++
	}
	return nil
}<|MERGE_RESOLUTION|>--- conflicted
+++ resolved
@@ -27,13 +27,8 @@
 	errHeadHash    = errors.New("wrong head hash")
 )
 
-<<<<<<< HEAD
-func generateBlock(account account.Account, topBlock *block.Block, txPool txpool.TxPool, db db.MVCCDB) (*block.Block, error) {
+func generateBlock(account *account.Account, topBlock *block.Block, txPool txpool.TxPool, db db.MVCCDB) (*block.Block, error) {
 	//ilog.Info("generate Block start")
-=======
-func generateBlock(account *account.Account, topBlock *block.Block, txPool txpool.TxPool, db db.MVCCDB) (*block.Block, error) {
-	ilog.Info("generate Block start")
->>>>>>> 8dcd6092
 	blk := block.Block{
 		Head: &block.BlockHead{
 			Version:    0,
