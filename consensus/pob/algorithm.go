package pob

import (
	"errors"
	"fmt"
	"time"

	"github.com/iost-official/go-iost/account"
	"github.com/iost-official/go-iost/common"
	"github.com/iost-official/go-iost/consensus/cverifier"
	"github.com/iost-official/go-iost/consensus/snapshot"
	"github.com/iost-official/go-iost/core/block"
	"github.com/iost-official/go-iost/core/blockcache"
	"github.com/iost-official/go-iost/core/tx"
	"github.com/iost-official/go-iost/core/txpool"
	"github.com/iost-official/go-iost/crypto"
	"github.com/iost-official/go-iost/db"
	"github.com/iost-official/go-iost/ilog"
	"github.com/iost-official/go-iost/verifier"
)

var (
	errWitness     = errors.New("wrong witness")
	errSignature   = errors.New("wrong signature")
	errTxDup       = errors.New("duplicate tx")
	errDoubleTx    = errors.New("double tx in block")
	generateTxsNum = 0
)

func generateBlock(acc *account.KeyPair, txPool txpool.TxPool, db db.MVCCDB, limitTime time.Duration) (*block.Block, error) { // TODO 应传入account
	ilog.Debug("generate Block start")
	st := time.Now()
	pTx, head := txPool.PendingTx()
	topBlock := head.Block
	blk := &block.Block{
		Head: &block.BlockHead{
			Version:    0,
			ParentHash: topBlock.HeadHash(),
			Info:       make([]byte, 0),
			Number:     topBlock.Head.Number + 1,
			Witness:    acc.ReadablePubkey(),
			Time:       time.Now().UnixNano(),
		},
		Txs:      []*tx.Tx{},
		Receipts: []*tx.TxReceipt{},
	}
	db.Checkout(string(topBlock.HeadHash()))

	// call vote
	v := verifier.Verifier{}
	t1 := time.Now()
	dropList, _, err := v.Gen(blk, topBlock, db, pTx, &verifier.Config{
		Mode:        0,
		Timeout:     limitTime - time.Now().Sub(st),
		TxTimeLimit: common.MaxTxTimeLimit,
	})
	t2 := time.Since(t1)
	if len(blk.Txs) != 0 {
		ilog.Debugf("time spent per tx: %v", t2.Nanoseconds()/int64(len(blk.Txs)))
	}
	if err != nil {
		go txPool.DelTxList(dropList)
		ilog.Errorf("Gen is err: %v", err)
		return nil, err
	}
	blk.Head.TxMerkleHash = blk.CalculateTxMerkleHash()
	blk.Head.TxReceiptMerkleHash = blk.CalculateTxReceiptMerkleHash()
	err = blk.CalculateHeadHash()
	if err != nil {
		return nil, err
	}
	blk.Sign = acc.Sign(blk.HeadHash())
	err = snapshot.Save(db, blk)
	if err != nil {
		return nil, err
	}
	db.Commit(string(blk.HeadHash()))
	metricsGeneratedBlockCount.Add(1, nil)
	generateTxsNum += len(blk.Txs)
	return blk, nil
}

func verifyBasics(blk *block.Block, signature *crypto.Signature) error {
	signature.SetPubkey(account.DecodePubkey(blk.Head.Witness))
	hash := blk.HeadHash()
	if !signature.Verify(hash) {
		return errSignature
	}
	return nil
}

func verifyBlock(blk *block.Block, parent *block.Block, lib *block.Block, witnessList []string, txPool txpool.TxPool, db db.MVCCDB, chain block.Chain, replay bool) error {
	err := cverifier.VerifyBlockHead(blk, parent, lib)
	if err != nil {
		return err
	}

	if replay == false && witnessOfNanoSec(blk.Head.Time, witnessList) != blk.Head.Witness {
		ilog.Errorf("blk num: %v, time: %v, witness: %v, witness len: %v, witness list: %v",
<<<<<<< HEAD
			blk.Head.Number, blk.Head.Time, blk.Head.Witness, staticProperty.NumberOfWitnesses, witnessList)
=======
			blk.Head.Number, blk.Head.Time, blk.Head.Witness, staticProperty.NumberOfWitnesses, staticProperty.WitnessList())
>>>>>>> fd6402cd
		return errWitness
	}
	ilog.Debugf("[pob] start to verify block if foundchain, number: %v, hash = %v, witness = %v", blk.Head.Number, common.Base58Encode(blk.HeadHash()), blk.Head.Witness[4:6])
	blkTxSet := make(map[string]bool, len(blk.Txs))
	for i, t := range blk.Txs {
		if blkTxSet[string(t.Hash())] {
			return errDoubleTx
		}
		blkTxSet[string(t.Hash())] = true

		if i == 0 {
			// base tx
			continue
		}
		exist := txPool.ExistTxs(t.Hash(), parent)
		switch exist {
		case txpool.FoundChain:
			ilog.Infof("FoundChain: %v, %v", t, common.Base58Encode(t.Hash()))
			return errTxDup
		case txpool.NotFound:
			err := t.VerifySelf()
			if err != nil {
				return err
			}

		}
		if t.IsDefer() {
			referredTx, err := chain.GetTx(t.ReferredTx)
			if err != nil {
				return fmt.Errorf("get referred tx error, %v", err)
			}
			err = t.VerifyDefer(referredTx)
			if err != nil {
				return err
			}
		}
	}
	v := verifier.Verifier{}
	return v.Verify(blk, parent, db, &verifier.Config{
		Mode:        0,
		Timeout:     time.Millisecond * 250,
		TxTimeLimit: time.Millisecond * 100,
	})
}

func updateLib(node *blockcache.BlockCacheNode, bc blockcache.BlockCache) {
	confirmLimit := int(staticProperty.NumberOfWitnesses*2/3 + 1)
	root := bc.LinkedRoot()
	if len(node.VaildWitness) >= confirmLimit {
		if &node.Active()[0] == &bc.LinkedRoot().Pending()[0] {
			blockList := make(map[int64]*blockcache.BlockCacheNode, node.Head.Number-root.Head.Number)
			blockList[node.Head.Number] = node
			loopNode := node.GetParent()
			for loopNode != root {
				blockList[loopNode.Head.Number] = loopNode
				loopNode = loopNode.GetParent()
			}

			for len(node.VaildWitness) >= confirmLimit && &node.Active()[0] == &bc.LinkedRoot().Pending()[0] {
				bc.Flush(blockList[bc.LinkedRoot().Head.Number+1])
				metricsConfirmedLength.Set(float64(bc.LinkedRoot().Head.Number), nil)
			}
		}
	}
	if len(node.VaildWitness) >= confirmLimit && &node.Active()[0] != &bc.LinkedRoot().Pending()[0] {
		node.SetActive(root.Pending())
		node.VaildWitness = make([]string, 0)
	}

}<|MERGE_RESOLUTION|>--- conflicted
+++ resolved
@@ -97,11 +97,7 @@
 
 	if replay == false && witnessOfNanoSec(blk.Head.Time, witnessList) != blk.Head.Witness {
 		ilog.Errorf("blk num: %v, time: %v, witness: %v, witness len: %v, witness list: %v",
-<<<<<<< HEAD
 			blk.Head.Number, blk.Head.Time, blk.Head.Witness, staticProperty.NumberOfWitnesses, witnessList)
-=======
-			blk.Head.Number, blk.Head.Time, blk.Head.Witness, staticProperty.NumberOfWitnesses, staticProperty.WitnessList())
->>>>>>> fd6402cd
 		return errWitness
 	}
 	ilog.Debugf("[pob] start to verify block if foundchain, number: %v, hash = %v, witness = %v", blk.Head.Number, common.Base58Encode(blk.HeadHash()), blk.Head.Witness[4:6])
