package pob

import (
	"github.com/iost-official/Go-IOS-Protocol/account"

	"encoding/binary"
	"errors"
	"time"

	"fmt"

	"github.com/iost-official/Go-IOS-Protocol/common"
	"github.com/iost-official/Go-IOS-Protocol/core/new_block"
	"github.com/iost-official/Go-IOS-Protocol/core/new_blockcache"
	"github.com/iost-official/Go-IOS-Protocol/core/new_tx"
	"github.com/iost-official/Go-IOS-Protocol/core/new_txpool"
	"github.com/iost-official/Go-IOS-Protocol/db"
	"github.com/iost-official/Go-IOS-Protocol/new_vm"
	"github.com/iost-official/Go-IOS-Protocol/consensus/common"
)

var (
	ErrWitness     = errors.New("wrong witness")
	ErrPubkey      = errors.New("wrong pubkey")
	ErrSignature   = errors.New("wrong signature")
	ErrSlot		   = errors.New("witness slot duplicate")
	ErrTxTooOld    = errors.New("tx too old")
	ErrTxDup       = errors.New("duplicate tx")
	ErrTxSignature = errors.New("tx wrong signature")
)

func genBlock(account account.Account, node *blockcache.BlockCacheNode, txPool txpool.TxPool, db db.MVCCDB) *block.Block {
	lastBlock := node.Block
	parentHash := lastBlock.HeadHash()
	blk := block.Block{
		Head: block.BlockHead{
			Version:    0,
			ParentHash: parentHash,
			Number:     lastBlock.Head.Number + 1,
			Witness:    account.ID,
			Time:       common.GetCurrentTimestamp().Slot,
		},
		Txs:      []*tx.Tx{},
		Receipts: []*tx.TxReceipt{},
	}
	txCnt := 1000
<<<<<<< HEAD
	limitTime := time.NewTicker(common.SlotLength * time.Second / 3)
=======
	limitTime := time.NewTicker((common.SlotLength / 3 * time.Second))
>>>>>>> 3b88e643
	txsList, _ := txPool.PendingTxs(txCnt)
	txPoolSize.Set(float64(len(txsList)))
	engine := new_vm.NewEngine(&lastBlock.Head, db)
	for _, t := range txsList {
		select {
		case <-limitTime.C:
			break
		default:
			if receipt, err := engine.Exec(t); err == nil {
				blk.Txs = append(blk.Txs, t)
				blk.Receipts = append(blk.Receipts, receipt)
			}
		}
	}
	blk.Head.TxsHash = blk.CalculateTxsHash()
	blk.Head.MerkleHash = blk.CalculateMerkleHash()
	headInfo := generateHeadInfo(blk.Head)
	sig, _ := common.Sign(common.Secp256k1, headInfo, account.Seckey)
	blk.Head.Signature = sig.Encode()
	err := blk.CalculateHeadHash()
	if err != nil {
		fmt.Println(err)
	}
	db.Tag(string(blk.HeadHash()))
	generatedBlockCount.Inc()
	return &blk
}

func generateHeadInfo(head block.BlockHead) []byte {
	var info, numberInfo, versionInfo []byte
	info = make([]byte, 8)
	versionInfo = make([]byte, 4)
	numberInfo = make([]byte, 4)
	binary.BigEndian.PutUint64(info, uint64(head.Time))
	binary.BigEndian.PutUint32(versionInfo, uint32(head.Version))
	binary.BigEndian.PutUint32(numberInfo, uint32(head.Number))
	info = append(info, versionInfo...)
	info = append(info, numberInfo...)
	info = append(info, head.ParentHash...)
	info = append(info, head.TxsHash...)
	info = append(info, head.MerkleHash...)
	info = append(info, head.Info...)
	return common.Sha256(info)
}

func verifyBasics(blk *block.Block) error {
	if witnessOfSlot(blk.Head.Time) != blk.Head.Witness {
		return ErrWitness
	}
	var signature common.Signature
	signature.Decode(blk.Head.Signature)
	if blk.Head.Witness != account.GetIdByPubkey(signature.Pubkey) {
		return ErrPubkey
	}
	headInfo := generateHeadInfo(blk.Head)
	if !common.VerifySignature(headInfo, signature) {
		return ErrSignature
	}
	if staticProperty.hasSlot(blk.Head.Time) {
		return ErrSlot
	}
	return nil
}

func verifyBlock(blk *block.Block, parent *block.Block, lib *block.Block, txPool txpool.TxPool, db db.MVCCDB) error {
	err := consensus_common.VerifyBlockHead(blk, parent, lib)
	if err != nil {
		return err
	}
	for _, tx := range blk.Txs {
		exist, _ := txPool.ExistTxs(tx.Hash(), parent)
		if exist == txpool.FoundChain {
			return ErrTxDup
		} else if exist != txpool.FoundPending {
			if err := tx.VerifySelf(); err != nil {
				return ErrTxSignature
			}
		}
		if blk.Head.Time*common.SlotLength-tx.Time/1e9 > 60 {
			return ErrTxTooOld
		}
	}
	return consensus_common.VerifyBlockWithVM(blk, db)
}

func updateNodeInfo(node *blockcache.BlockCacheNode) {
	staticProperty.addSlot(node.Block.Head.Time)
	node.ConfirmUntil = staticProperty.Watermark[node.Witness]
	if node.Number >= staticProperty.Watermark[node.Witness] {
		staticProperty.Watermark[node.Witness] = node.Number + 1
	}
}

<<<<<<< HEAD
func updatePendingWitness(node *blockcache.BlockCacheNode, db *db.MVCCDB) {
=======
func updatePendingWitness(node *blockcache.BlockCacheNode, db db.MVCCDB) []string {
>>>>>>> 3b88e643
	// TODO how to decode witness list from db?
	//newList, err := db.Get("state", "witnessList"), "id1"
	var err error
	if err == nil {
		//node.PendingWitnessList = newList
	} else {
		node.PendingWitnessList = node.Parent.PendingWitnessList
	}
}

func calculateConfirm(node *blockcache.BlockCacheNode, root *blockcache.BlockCacheNode) *blockcache.BlockCacheNode {
	confirmLimit := staticProperty.NumberOfWitnesses*2/3 + 1
	startNumber := node.Number
	var confirmNum int64 = 0
	confirmUntilMap := make(map[int64]int64, startNumber-root.Number)
	var index int64 = 0
	for node != root {
		if node.ConfirmUntil <= node.Number {
			confirmNum++
			confirmUntilMap[startNumber-node.ConfirmUntil]++
		}
		if confirmNum >= confirmLimit {
			return node
		}
		confirmNum -= confirmUntilMap[index]
		node = node.Parent
		index++
	}
	return nil
}<|MERGE_RESOLUTION|>--- conflicted
+++ resolved
@@ -44,11 +44,7 @@
 		Receipts: []*tx.TxReceipt{},
 	}
 	txCnt := 1000
-<<<<<<< HEAD
-	limitTime := time.NewTicker(common.SlotLength * time.Second / 3)
-=======
 	limitTime := time.NewTicker((common.SlotLength / 3 * time.Second))
->>>>>>> 3b88e643
 	txsList, _ := txPool.PendingTxs(txCnt)
 	txPoolSize.Set(float64(len(txsList)))
 	engine := new_vm.NewEngine(&lastBlock.Head, db)
@@ -142,11 +138,7 @@
 	}
 }
 
-<<<<<<< HEAD
 func updatePendingWitness(node *blockcache.BlockCacheNode, db *db.MVCCDB) {
-=======
-func updatePendingWitness(node *blockcache.BlockCacheNode, db db.MVCCDB) []string {
->>>>>>> 3b88e643
 	// TODO how to decode witness list from db?
 	//newList, err := db.Get("state", "witnessList"), "id1"
 	var err error
