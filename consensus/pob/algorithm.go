--- conflicted
+++ resolved
@@ -95,17 +95,8 @@
 }
 
 func verifyBasics(blk *block.Block, signature *crypto.Signature) error {
-
-<<<<<<< HEAD
-	signature.SetPubkey(account.GetPubkeyByID(blk.Head.Witness))
+	signature.SetPubkey(account.DecodePubkey(blk.Head.Witness))
 	hash := blk.HeadHash()
-=======
-	signature.SetPubkey(account.DecodePubkey(head.Witness))
-	hash, err := head.Hash()
-	if err != nil {
-		return errHeadHash
-	}
->>>>>>> bb54de62
 	if !signature.Verify(hash) {
 		return errSignature
 	}
