package pob

import (
	"errors"
	"time"

	"fmt"
	"strings"

	"github.com/iost-official/go-iost/account"
	"github.com/iost-official/go-iost/common"
	"github.com/iost-official/go-iost/consensus/cverifier"
	"github.com/iost-official/go-iost/core/block"
	"github.com/iost-official/go-iost/core/blockcache"
	"github.com/iost-official/go-iost/core/tx"
	"github.com/iost-official/go-iost/core/txpool"
	"github.com/iost-official/go-iost/crypto"
	"github.com/iost-official/go-iost/db"
	"github.com/iost-official/go-iost/ilog"
	"github.com/iost-official/go-iost/verifier"
)

var (
	errWitness     = errors.New("wrong witness")
	errSignature   = errors.New("wrong signature")
	errTxTooOld    = errors.New("tx too old")
	errTxDup       = errors.New("duplicate tx")
	errTxSignature = errors.New("tx wrong signature")
	errHeadHash    = errors.New("wrong head hash")
	generateTxsNum = 0
)

<<<<<<< HEAD
func generateBlock(account *account.Account, txPool txpool.TxPool, db db.MVCCDB) (*block.Block, error) {
	ilog.Info("[pob] generate Block start")
=======
func generateBlock(account *account.KeyPair, txPool txpool.TxPool, db db.MVCCDB) (*block.Block, error) { // TODO 应传入account

	ilog.Info("generate Block start")
>>>>>>> aa1c4b63
	st := time.Now()
	limitTime := time.Millisecond * 1000
	txIter, head := txPool.TxIterator()
	topBlock := head.Block
	blk := block.Block{
		Head: &block.BlockHead{
			Version:    0,
			ParentHash: topBlock.HeadHash(),
			Number:     topBlock.Head.Number + 1,
			Witness:    account.ID,
			Time:       time.Now().Unix() / common.SlotLength,
		},
		Txs:      []*tx.Tx{},
		Receipts: []*tx.TxReceipt{},
	}
	db.Checkout(string(topBlock.HeadHash()))

	// call vote
	v := verifier.Verifier{}
	if blk.Head.Number%common.VoteInterval == 0 {
		ilog.Info("vote start")
		act := tx.NewAction("iost.vote", "Stat", fmt.Sprintf(`[]`))
		trx := tx.NewTx([]*tx.Action{&act}, nil, 100000000, 0, 0)

		trx, err := tx.SignTx(trx, staticProperty.account)
		if err != nil {
			ilog.Errorf("fail to signTx, err:%v", err)
		}
		receipt, err := v.Exec(blk.Head, db, trx, time.Millisecond*100)
		if err != nil {
			ilog.Errorf("fail to exec trx, err:%v", err)
		}
		if receipt.Status.Code != tx.Success {
			ilog.Errorf("status code: %v", receipt.Status.Code)
		}
		blk.Txs = append(blk.Txs, trx)
		blk.Receipts = append(blk.Receipts, receipt)
	}
	dropList, _, err := v.Gen(&blk, db, txIter, &verifier.Config{
		Mode:        0,
		Timeout:     limitTime - time.Now().Sub(st),
		TxTimeLimit: time.Millisecond * 100,
	})
	if err != nil {
		go txPool.DelTxList(dropList)
	}
	blk.Head.TxsHash = blk.CalculateTxsHash()
	blk.Head.MerkleHash = blk.CalculateMerkleHash()
	err = blk.CalculateHeadHash()
	if err != nil {
		return nil, err
	}
	blk.Sign = account.Sign(blk.HeadHash())
	db.Tag(string(blk.HeadHash()))
	ilog.Infof("generate block txs num: %v, %v, %v", len(blk.Txs), blk.Head.Number, blk.Head.Witness)
	metricsGeneratedBlockCount.Add(1, nil)
	generateTxsNum += len(blk.Txs)
	return &blk, nil
}

func verifyBasics(head *block.BlockHead, signature *crypto.Signature) error {

	signature.SetPubkey(account.GetPubkeyByID(head.Witness))
	hash, err := head.Hash()
	if err != nil {
		return errHeadHash
	}
	if !signature.Verify(hash) {
		return errSignature
	}
	return nil
}

func verifyBlock(blk *block.Block, parent *block.Block, lib *block.Block, txPool txpool.TxPool, db db.MVCCDB) error {
	err := cverifier.VerifyBlockHead(blk, parent, lib)
	if err != nil {
		return err
	}

	if witnessOfSlot(blk.Head.Time) != blk.Head.Witness {
		ilog.Errorf("blk num: %v, time: %v, witness: %v, witness len: %v, witness list: %v",
			blk.Head.Number, blk.Head.Time, blk.Head.Witness, staticProperty.NumberOfWitnesses, staticProperty.WitnessList)
		return errWitness
	}

	// check vote
	if blk.Head.Number%common.VoteInterval == 0 {
		if len(blk.Txs) == 0 || strings.Compare(blk.Txs[0].Actions[0].Contract, "iost.vote") != 0 ||
			strings.Compare(blk.Txs[0].Actions[0].ActionName, "Stat") != 0 ||
			strings.Compare(blk.Txs[0].Actions[0].Data, fmt.Sprintf(`[]`)) != 0 {

			return errors.New("blk did not vote")
		}

		if blk.Receipts[0].Status.Code != tx.Success {
			return fmt.Errorf("vote was incorrect, status:%v", blk.Receipts[0].Status)
		}
	}
	// check txs
	var notFoundPending int64
	ilog.Infof("[pob] start to verify block if foundchain, number: %v, hash = %v, witness = %v", blk.Head.Number, common.Base58Encode(blk.HeadHash()), blk.Head.Witness[4:6])
	for _, tx := range blk.Txs {
		exist := txPool.ExistTxs(tx.Hash(), parent)
		switch exist {
		case txpool.FoundChain:
			ilog.Infof("FoundChain: %v, %v", tx, common.Base58Encode(tx.Hash()))
			return errTxDup
		case txpool.NotFound:
			notFoundPending += 1
			err := tx.VerifySelf()
			if err != nil {
				return errTxSignature
			}
		}
		if blk.Head.Time*common.SlotLength-tx.Time/1e9 > txpool.Expiration {
			return errTxTooOld
		}
	}
	v := verifier.Verifier{}
	return v.Verify(blk, db, &verifier.Config{
		Mode:        0,
		Timeout:     common.SlotLength / 3 * time.Second,
		TxTimeLimit: time.Millisecond * 100,
	})
}

func updateWaterMark(node *blockcache.BlockCacheNode) {
	node.ConfirmUntil = staticProperty.Watermark[node.Head.Witness]
	if node.Head.Number >= staticProperty.Watermark[node.Head.Witness] {
		staticProperty.Watermark[node.Head.Witness] = node.Head.Number + 1
	}
}

func updateLib(node *blockcache.BlockCacheNode, bc blockcache.BlockCache) {
	confirmedNode := calculateConfirm(node, bc.LinkedRoot())
	if confirmedNode != nil {
		ilog.Infof("[pob] flush start, number: %d, hash = %v", node.Head.Number, common.Base58Encode(node.Block.HeadHash()))
		bc.Flush(confirmedNode)
		ilog.Infof("[pob] flush end, number: %d, hash = %v", node.Head.Number, common.Base58Encode(node.Block.HeadHash()))
		metricsConfirmedLength.Set(float64(confirmedNode.Head.Number+1), nil)
	}
}

func calculateConfirm(node *blockcache.BlockCacheNode, root *blockcache.BlockCacheNode) *blockcache.BlockCacheNode {
	confirmLimit := staticProperty.NumberOfWitnesses*2/3 + 1
	startNumber := node.Head.Number
	var confirmNum int64
	confirmUntilMap := make(map[int64]int64, startNumber-root.Head.Number)
	for node != root {
		if node.ConfirmUntil <= node.Head.Number {
			confirmNum++
			confirmUntilMap[node.ConfirmUntil]++
		}
		if confirmNum >= confirmLimit {
			return node
		}
		confirmNum -= confirmUntilMap[node.Head.Number]
		node = node.Parent
	}
	return nil
}<|MERGE_RESOLUTION|>--- conflicted
+++ resolved
@@ -30,14 +30,9 @@
 	generateTxsNum = 0
 )
 
-<<<<<<< HEAD
-func generateBlock(account *account.Account, txPool txpool.TxPool, db db.MVCCDB) (*block.Block, error) {
-	ilog.Info("[pob] generate Block start")
-=======
 func generateBlock(account *account.KeyPair, txPool txpool.TxPool, db db.MVCCDB) (*block.Block, error) { // TODO 应传入account
 
-	ilog.Info("generate Block start")
->>>>>>> aa1c4b63
+	ilog.Info("[pob]generate Block start")
 	st := time.Now()
 	limitTime := time.Millisecond * 1000
 	txIter, head := txPool.TxIterator()
