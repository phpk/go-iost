package synchronizer

import (
	"sort"
	"sync"
	"time"

	"github.com/iost-official/go-iost/account"

	"github.com/golang/protobuf/proto"
	"github.com/iost-official/go-iost/common"
	"github.com/iost-official/go-iost/consensus"
	"github.com/iost-official/go-iost/consensus/pob"
	msgpb "github.com/iost-official/go-iost/consensus/synchronizer/pb"
	"github.com/iost-official/go-iost/core/block"
	"github.com/iost-official/go-iost/core/blockcache"
	"github.com/iost-official/go-iost/core/global"
	"github.com/iost-official/go-iost/ilog"
	"github.com/iost-official/go-iost/p2p"
	"github.com/uber-go/atomic"
)

var (
	confirmNumber           int64
	maxBlockHashQueryNumber int64 = 50
	blockHashQueryAdvance   int64 = 300
	retryTime                     = 5 * time.Second
	checkTime                     = 3 * time.Second
	syncHeightTime                = 3 * time.Second
	heightAvailableTime     int64 = 22 * 3
	heightTimeout           int64 = 100 * 22 * 3
	continuousNum           int
	syncNumber              int64
	printInterval           int64 = 1000
)

// Synchronizer defines the functions of synchronizer module
type Synchronizer interface {
	Start() error
	Stop()
	CheckSync() bool
	CheckGenBlock(hash []byte) bool
	CheckSyncProcess()
}

//SyncImpl is the implementation of Synchronizer.
type SyncImpl struct {
<<<<<<< HEAD
	pob             consensus.Consensus
=======
	account         *account.KeyPair
>>>>>>> 46b80f51
	p2pService      p2p.Service
	blockCache      blockcache.BlockCache
	lastBcn         *blockcache.BlockCacheNode
	baseVariable    global.BaseVariable
	dc              DownloadController
	reqMap          *sync.Map
	heightMap       *sync.Map
	syncEnd         atomic.Int64
	lastPrintHeight atomic.Int64

	messageChan     chan p2p.IncomingMessage
	syncHeightChan  chan p2p.IncomingMessage
	recvBlockChan   chan p2p.IncomingMessage
	pobResponseChan chan *pob.BlockMessage
	exitSignal      chan struct{}
	wg              *sync.WaitGroup
}

// NewSynchronizer returns a SyncImpl instance.
<<<<<<< HEAD
func NewSynchronizer(basevariable global.BaseVariable, blkcache blockcache.BlockCache, p2pserv p2p.Service, css consensus.Consensus) (*SyncImpl, error) {
	sy := &SyncImpl{
		pob:             css,
		p2pService:      p2pserv,
		blockCache:      blkcache,
		baseVariable:    basevariable,
		reqMap:          new(sync.Map),
		heightMap:       new(sync.Map),
		lastBcn:         nil,
		wg:              new(sync.WaitGroup),
		pobResponseChan: make(chan *pob.BlockMessage, 1024),
=======
func NewSynchronizer(account *account.KeyPair, basevariable global.BaseVariable, blkcache blockcache.BlockCache, p2pserv p2p.Service) (*SyncImpl, error) {
	sy := &SyncImpl{
		account:      account,
		p2pService:   p2pserv,
		blockCache:   blkcache,
		baseVariable: basevariable,
		reqMap:       new(sync.Map),
		heightMap:    new(sync.Map),
		lastBcn:      nil,
		wg:           new(sync.WaitGroup),
>>>>>>> 46b80f51
	}
	var err error
	sy.dc, err = NewDownloadController(sy.checkHasBlock, sy.reqSyncBlock)
	if err != nil {
		return nil, err
	}

	sy.messageChan = sy.p2pService.Register("sync message",
		p2p.SyncBlockRequest,
		p2p.SyncBlockHashRequest,
		p2p.SyncBlockHashResponse,
	)

	sy.recvBlockChan = sy.p2pService.Register("consensus channel", p2p.SyncBlockResponse)
	sy.syncHeightChan = sy.p2pService.Register("sync height", p2p.SyncHeight)
	sy.exitSignal = make(chan struct{})

	continuousNum = basevariable.Continuous()
	confirmNumber = int64(len(blkcache.LinkedRoot().Active()))*2/3 + 1
	syncNumber = int64(len(blkcache.LinkedRoot().Active())) * int64(continuousNum)
	ilog.Infof("NewSynchronizer confirmNumber:%v", confirmNumber)
	return sy, nil
}

// Start starts the synchronizer module.
func (sy *SyncImpl) Start() error {
	sy.dc.Start()
	sy.wg.Add(5)

	go sy.syncHeightLoop()
	go sy.messageLoop()
	go sy.retryDownloadLoop()
	go sy.initializer()
	go sy.blockLoop()
	return nil
}

// Stop stops the synchronizer module.
func (sy *SyncImpl) Stop() {
	sy.dc.Stop()
	close(sy.exitSignal)
	sy.wg.Wait()
}

func (sy *SyncImpl) initializer() {
	defer sy.wg.Done()
	if sy.baseVariable.Mode() != global.ModeInit {
		return
	}
	for {
		select {
		case <-time.After(retryTime):
			if sy.baseVariable.BlockChain().Length() == 0 {
				ilog.Errorf("block chain is empty")
				return
			}
			sy.baseVariable.SetMode(global.ModeNormal)
			sy.checkSync()
			return
		case <-sy.exitSignal:
			return
		}
	}
}

func (sy *SyncImpl) blockLoop() {
	ilog.Infof("start sync blockloop")
	defer sy.wg.Done()
	for {
		select {
		case incomingMessage, ok := <-sy.recvBlockChan:
			if !ok {
				ilog.Infof("recvBlockChan has closed")
				return
			}
			var blk block.Block
			err := blk.Decode(incomingMessage.Data())
			if err != nil {
				ilog.Error("fail to decode block")
				continue
			}
			select {
			case sy.pob.ChSyncBlock() <- &pob.BlockMessage{Blk: &blk, P2PType: incomingMessage.Type(), From: incomingMessage.From(), Ch: sy.pobResponseChan}:
				sy.dc.StopTimeout(string(blk.HeadHash()), incomingMessage.From())
			default:
			}
		case vbm, ok := <-sy.pobResponseChan:
			if !ok {
				ilog.Infof("pobResponseChan has closed")
				return
			}
			sy.dc.FreePeer(string(vbm.Blk.HeadHash()), vbm.From)
		case <-sy.exitSignal:
			return
		}
	}
}

func (sy *SyncImpl) syncHeightLoop() {
	defer sy.wg.Done()
	syncHeightTicker := time.NewTicker(syncHeightTime)
	checkTicker := time.NewTicker(checkTime)
	for {
		select {
		case <-syncHeightTicker.C:
			num := sy.blockCache.Head().Head.Number
			sh := &msgpb.SyncHeight{Height: num, Time: time.Now().Unix()}
			bytes, err := proto.Marshal(sh)
			if err != nil {
				ilog.Errorf("marshal syncheight failed. err=%v", err)
				continue
			}
			ilog.Debugf("broadcast sync height")
			sy.p2pService.Broadcast(bytes, p2p.SyncHeight, p2p.UrgentMessage)
		case req := <-sy.syncHeightChan:
			var sh msgpb.SyncHeight
			err := proto.Unmarshal(req.Data(), &sh)
			if err != nil {
				ilog.Errorf("unmarshal syncheight failed. err=%v", err)
				continue
			}
			if shIF, ok := sy.heightMap.Load(req.From()); ok {
				if shOld, ok := shIF.(*msgpb.SyncHeight); ok {
					if shOld.Height == sh.Height {
						continue
					}
				}
			}
			//ilog.Infof("sync height from: %s, height: %v, time:%v", req.From().Pretty(), sh.Height, sh.Time)
			sy.heightMap.Store(req.From(), &sh)
		case <-checkTicker.C:
			sy.checkSync()
			sy.checkGenBlock()
			sy.CheckSyncProcess()
		case <-sy.exitSignal:
			syncHeightTicker.Stop()
			checkTicker.Stop()
			return
		}
	}
}

func (sy *SyncImpl) checkSync() bool {
	if sy.baseVariable.Mode() != global.ModeNormal {
		return false
	}
	height := sy.baseVariable.BlockChain().Length() - 1
	heights := make([]int64, 0, 0)
	heights = append(heights, sy.blockCache.Head().Head.Number)
	now := time.Now().Unix()
	sy.heightMap.Range(func(k, v interface{}) bool {
		sh, ok := v.(*msgpb.SyncHeight)
		if !ok || sh.Time+heightAvailableTime < now {
			if sh.Time+heightTimeout < now {
				sy.heightMap.Delete(k)
			}
			return true
		}
		heights = append(heights, 0)
		r := len(heights) - 1
		for 0 < r && heights[r-1] > sh.Height {
			heights[r] = heights[r-1]
			r--
		}
		heights[r] = sh.Height
		return true
	})
	netHeight := heights[len(heights)/2]
	ilog.Debugf("check sync, heights: %+v", heights)
	if netHeight-sy.lastPrintHeight.Load() > printInterval {
		ilog.Infof("sync heights: %+v", heights)
		sy.lastPrintHeight.Store(netHeight)
	}
	if netHeight > height+syncNumber {
		sy.baseVariable.SetMode(global.ModeSync)
		sy.dc.ReStart()
		sy.syncEnd.Store(netHeight)
		go sy.syncBlocks(height+1, netHeight)
		return true
	}
	return false
}

func (sy *SyncImpl) checkGenBlock() bool {
	if sy.baseVariable.Mode() != global.ModeNormal || sy.blockCache.Head().Head.Number <= sy.syncEnd.Load() {
		return false
	}
	bcn := sy.blockCache.Head()
	witness := sy.account.ReadablePubkey()
	for bcn != nil && bcn.Block.Head.Witness == witness {
		bcn = bcn.GetParent()
	}
	if bcn == nil {
		return false
	}
	height := sy.baseVariable.BlockChain().Length() - 1
	var num int64
	if bcn != sy.lastBcn {
		sy.lastBcn = bcn
		for i := int64(0); i < confirmNumber*int64(continuousNum); i++ {
			if bcn == nil {
				break
			}
			if witness == bcn.Block.Head.Witness {
				num++
			}
			bcn = bcn.GetParent()
		}
	}
	endNumber := sy.blockCache.Head().Head.Number
	if num > int64(continuousNum) && sy.syncEnd.Load() < endNumber {
		ilog.Debugf("num: %v, continuousNum: %v", num, continuousNum)
		startNumber := height + 1
		if sy.syncEnd.Load()+1 > startNumber {
			startNumber = sy.syncEnd.Load() + 1
		}
		sy.syncEnd.Store(endNumber)
		go sy.syncBlocks(startNumber, endNumber)
		return true
	}
	return false
}

func (sy *SyncImpl) queryBlockHash(hr *msgpb.BlockHashQuery) {
	bytes, err := proto.Marshal(hr)
	if err != nil {
		ilog.Errorf("marshal blockhashquery failed. err=%v", err)
		return
	}
	ilog.Debugf("[sync] request block hash. reqtype=%v, start=%v, end=%v, nums size=%v", hr.ReqType, hr.Start, hr.End, len(hr.Nums))
	sy.p2pService.Broadcast(bytes, p2p.SyncBlockHashRequest, p2p.UrgentMessage)
}

func (sy *SyncImpl) syncBlocks(startNumber int64, endNumber int64) error {
	ilog.Debugf("sync Blocks %v, %v", startNumber, endNumber)
	for endNumber > startNumber+maxBlockHashQueryNumber-1 {
		for sy.blockCache.Head().Head.Number+blockHashQueryAdvance < startNumber {
			time.Sleep(500 * time.Millisecond)
		}
		for i := startNumber; i < startNumber+maxBlockHashQueryNumber; i++ {
			sy.reqMap.Store(i, true)
		}
		sy.queryBlockHash(&msgpb.BlockHashQuery{ReqType: msgpb.RequireType_GETBLOCKHASHES, Start: startNumber, End: startNumber + maxBlockHashQueryNumber - 1, Nums: nil})
		startNumber += maxBlockHashQueryNumber
	}
	if startNumber <= endNumber {
		for i := startNumber; i <= endNumber; i++ {
			sy.reqMap.Store(i, true)
		}
		sy.queryBlockHash(&msgpb.BlockHashQuery{ReqType: msgpb.RequireType_GETBLOCKHASHES, Start: startNumber, End: endNumber, Nums: nil})
	}
	return nil
}

// CheckSyncProcess checks if the end of sync.
func (sy *SyncImpl) CheckSyncProcess() {
	if sy.baseVariable.Mode() != global.ModeSync {
		return
	}
	ilog.Debugf("check sync process: now %v, end %v", sy.blockCache.Head().Head.Number, sy.syncEnd.Load())
	if sy.syncEnd.Load() <= sy.blockCache.Head().Head.Number {
		sy.baseVariable.SetMode(global.ModeNormal)
		sy.dc.ReStart()
	}
}

func (sy *SyncImpl) messageLoop() {
	defer sy.wg.Done()
	for {
		select {
		case req := <-sy.messageChan:
			switch req.Type() {
			case p2p.SyncBlockHashRequest:
				var rh msgpb.BlockHashQuery
				err := proto.Unmarshal(req.Data(), &rh)
				if err != nil {
					ilog.Errorf("Unmarshal BlockHashQuery failed:%v", err)
					break
				}
				go sy.handleHashQuery(&rh, req.From())
			case p2p.SyncBlockHashResponse:
				var rh msgpb.BlockHashResponse
				err := proto.Unmarshal(req.Data(), &rh)
				if err != nil {
					ilog.Errorf("Unmarshal BlockHashResponse failed:%v", err)
					break
				}
				go sy.handleHashResp(&rh, req.From())
			case p2p.SyncBlockRequest:
				var rh msgpb.BlockInfo
				err := proto.Unmarshal(req.Data(), &rh)
				if err != nil {
					break
				}
				go sy.handleBlockQuery(&rh, req.From())
			}
		case <-sy.exitSignal:
			return
		}
	}
}

func (sy *SyncImpl) getBlockHashes(start int64, end int64) *msgpb.BlockHashResponse {
	if end-start+1 > maxBlockHashQueryNumber {
		return &msgpb.BlockHashResponse{
			BlockInfos: make([]*msgpb.BlockInfo, 0, 0),
		}
	}
	resp := &msgpb.BlockHashResponse{
		BlockInfos: make([]*msgpb.BlockInfo, 0, end-start+1),
	}
	node := sy.blockCache.Head()
	if node != nil && end > node.Head.Number {
		end = node.Head.Number
	}

	for i := end; i >= start; i-- {
		var hash []byte
		var err error

		for node != nil && i < node.Head.Number {
			node = node.GetParent()
		}

		if node != nil {
			hash = node.Block.HeadHash()
		} else {
			hash, err = sy.baseVariable.BlockChain().GetHashByNumber(i)
			if err != nil {
				ilog.Warnf("Get hash by number from db failed. err=%v, number=%v", err, i)
				continue
			}
		}

		blkInfo := msgpb.BlockInfo{
			Number: i,
			Hash:   hash,
		}
		resp.BlockInfos = append(resp.BlockInfos, &blkInfo)
	}
	for i, j := 0, len(resp.BlockInfos)-1; i < j; i, j = i+1, j-1 {
		resp.BlockInfos[i], resp.BlockInfos[j] = resp.BlockInfos[j], resp.BlockInfos[i]
	}
	return resp
}

func (sy *SyncImpl) getBlockHashesByNums(nums []int64) *msgpb.BlockHashResponse {
	if int64(len(nums)) > maxBlockHashQueryNumber {
		return &msgpb.BlockHashResponse{
			BlockInfos: make([]*msgpb.BlockInfo, 0, 0),
		}
	}
	resp := &msgpb.BlockHashResponse{
		BlockInfos: make([]*msgpb.BlockInfo, 0, len(nums)),
	}
	var blk *block.Block
	var err error
	for _, num := range nums {
		var hash []byte
		blk, err = sy.blockCache.GetBlockByNumber(num)
		if err == nil {
			hash = blk.HeadHash()
		} else {
			hash, err = sy.baseVariable.BlockChain().GetHashByNumber(num)
			if err != nil {
				continue
			}
		}
		blkInfo := msgpb.BlockInfo{
			Number: num,
			Hash:   hash,
		}
		resp.BlockInfos = append(resp.BlockInfos, &blkInfo)
	}
	return resp
}

func (sy *SyncImpl) handleHashQuery(rh *msgpb.BlockHashQuery, peerID p2p.PeerID) {
	if rh.End < rh.Start || rh.Start < 0 {
		return
	}
	var resp *msgpb.BlockHashResponse

	switch rh.ReqType {
	case msgpb.RequireType_GETBLOCKHASHES:
		resp = sy.getBlockHashes(rh.Start, rh.End)
	case msgpb.RequireType_GETBLOCKHASHESBYNUMBER:
		resp = sy.getBlockHashesByNums(rh.Nums)
	}

	if len(resp.BlockInfos) == 0 {
		return
	}
	bytes, err := proto.Marshal(resp)
	if err != nil {
		ilog.Errorf("Marshal BlockHashResponse failed:struct=%+v, err=%v", resp, err)
		return
	}
	sy.p2pService.SendToPeer(peerID, bytes, p2p.SyncBlockHashResponse, p2p.NormalMessage)
}

func (sy *SyncImpl) handleHashResp(rh *msgpb.BlockHashResponse, peerID p2p.PeerID) {
	ilog.Debugf("receive block hashes: len=%v", len(rh.BlockInfos))
	for _, blkInfo := range rh.BlockInfos {
		if blkInfo.Number > sy.blockCache.LinkedRoot().Head.Number && blkInfo.Number <= sy.syncEnd.Load() {
			sy.dc.CreateMission(string(blkInfo.Hash), blkInfo.Number, peerID)
		}
		sy.reqMap.Delete(blkInfo.Number)
	}
}

func (sy *SyncImpl) retryDownloadLoop() {
	defer sy.wg.Done()
	for {
		select {
		case <-time.After(retryTime):
			hq := &msgpb.BlockHashQuery{ReqType: msgpb.RequireType_GETBLOCKHASHESBYNUMBER, Start: 0, End: 0, Nums: make([]int64, 0)}
			sy.reqMap.Range(func(k, v interface{}) bool {
				num, ok := k.(int64)
				if !ok {
					sy.reqMap.Delete(k)
					return true
				}
				hq.Nums = append(hq.Nums, num)
				if int64(len(hq.Nums)) == maxBlockHashQueryNumber {
					return false
				}
				return true
			})
			if len(hq.Nums) > 0 {
				//ilog.Info("retry download ", hq.Nums)
				sort.Slice(hq.Nums, func(i int, j int) bool {
					return hq.Nums[i] < hq.Nums[j]
				})
				sy.queryBlockHash(hq)
			}
		case <-sy.exitSignal:
			return
		}
	}
}

func (sy *SyncImpl) handleBlockQuery(rh *msgpb.BlockInfo, peerID p2p.PeerID) {
	var blk *block.Block
	blk, err := sy.blockCache.GetBlockByHash(rh.Hash)
	if err != nil {
		blk, err = sy.baseVariable.BlockChain().GetBlockByHash(rh.Hash)
		if err != nil {
			ilog.Warnf("Fail to get block. from=%v, num=%v,hash=%v", peerID.Pretty(), rh.Number, common.Base58Encode(rh.Hash))
			var hash []byte
			blk, err = sy.blockCache.GetBlockByNumber(rh.Number)
			if err == nil {
				hash = blk.HeadHash()
			} else {
				hash, err = sy.baseVariable.BlockChain().GetHashByNumber(rh.Number)
			}
			if err == nil {
				resp := &msgpb.BlockHashResponse{
					BlockInfos: make([]*msgpb.BlockInfo, 0, 1),
				}
				blkInfo := msgpb.BlockInfo{
					Number: rh.Number,
					Hash:   hash,
				}
				resp.BlockInfos = append(resp.BlockInfos, &blkInfo)
				bytes, err := proto.Marshal(resp)
				if err != nil {
					ilog.Errorf("Marshal BlockHashResponse failed:struct=%+v, err=%v", resp, err)
					return
				}
				ilog.Warnf("send block hash response. from=%v, num=%v,hash=%v", peerID.Pretty(), blkInfo.Number, common.Base58Encode(blkInfo.Hash))
				sy.p2pService.SendToPeer(peerID, bytes, p2p.SyncBlockHashResponse, p2p.NormalMessage)

			}
			return
		}
	}
	b, err := blk.Encode()
	if err != nil {
		ilog.Errorf("Fail to encode block: %v, err=%v", rh.Number, err)
		return
	}
	sy.p2pService.SendToPeer(peerID, b, p2p.SyncBlockResponse, p2p.NormalMessage)
}

func (sy *SyncImpl) checkHasBlock(hash string, p interface{}) bool {
	bn, ok := p.(int64)
	if !ok {
		ilog.Errorf("Assert p to int64 failed. p=%v", p)
		return false
	}
	if bn <= sy.blockCache.LinkedRoot().Head.Number {
		return true
	}
	bHash := []byte(hash)
	if _, err := sy.blockCache.Find(bHash); err == nil {
		return true
	}
	return false
}

func (sy *SyncImpl) reqSyncBlock(hash string, p interface{}, peerID interface{}) (bool, bool) {
	bn, ok := p.(int64)
	if !ok {
		ilog.Errorf("Assert p to int64 failed. p=%v", p)
		return false, false
	}
	ilog.Debugf("callback try sync block, num:%v, hash:%v", bn, hash)
	if bn <= sy.blockCache.LinkedRoot().Head.Number {
		ilog.Debugf("callback block confirmed, num:%v", bn)
		return false, true
	}
	bHash := []byte(hash)
	if bcn, err := sy.blockCache.Find(bHash); err == nil {
		if bcn.Type == blockcache.Linked {
			ilog.Debugf("callback block linked, num:%v", bn)
			return false, true
		}
		ilog.Debugf("callback block is a single block, num:%v", bn)
		return false, false
	}
	bi := &msgpb.BlockInfo{Number: bn, Hash: bHash}
	bytes, err := proto.Marshal(bi)
	if err != nil {
		ilog.Errorf("Marshal request block failed. struct=%+v, err=%v", bi, err)
		return false, false
	}
	pid, ok := peerID.(p2p.PeerID)
	if !ok {
		return false, false
	}
	sy.p2pService.SendToPeer(pid, bytes, p2p.SyncBlockRequest, p2p.UrgentMessage)
	return true, false
}<|MERGE_RESOLUTION|>--- conflicted
+++ resolved
@@ -45,11 +45,8 @@
 
 //SyncImpl is the implementation of Synchronizer.
 type SyncImpl struct {
-<<<<<<< HEAD
 	pob             consensus.Consensus
-=======
 	account         *account.KeyPair
->>>>>>> 46b80f51
 	p2pService      p2p.Service
 	blockCache      blockcache.BlockCache
 	lastBcn         *blockcache.BlockCacheNode
@@ -69,10 +66,10 @@
 }
 
 // NewSynchronizer returns a SyncImpl instance.
-<<<<<<< HEAD
-func NewSynchronizer(basevariable global.BaseVariable, blkcache blockcache.BlockCache, p2pserv p2p.Service, css consensus.Consensus) (*SyncImpl, error) {
+func NewSynchronizer(account *account.KeyPair, basevariable global.BaseVariable, blkcache blockcache.BlockCache, p2pserv p2p.Service, css consensus.Consensus) (*SyncImpl, error) {
 	sy := &SyncImpl{
 		pob:             css,
+		account:         account,
 		p2pService:      p2pserv,
 		blockCache:      blkcache,
 		baseVariable:    basevariable,
@@ -81,18 +78,6 @@
 		lastBcn:         nil,
 		wg:              new(sync.WaitGroup),
 		pobResponseChan: make(chan *pob.BlockMessage, 1024),
-=======
-func NewSynchronizer(account *account.KeyPair, basevariable global.BaseVariable, blkcache blockcache.BlockCache, p2pserv p2p.Service) (*SyncImpl, error) {
-	sy := &SyncImpl{
-		account:      account,
-		p2pService:   p2pserv,
-		blockCache:   blkcache,
-		baseVariable: basevariable,
-		reqMap:       new(sync.Map),
-		heightMap:    new(sync.Map),
-		lastBcn:      nil,
-		wg:           new(sync.WaitGroup),
->>>>>>> 46b80f51
 	}
 	var err error
 	sy.dc, err = NewDownloadController(sy.checkHasBlock, sy.reqSyncBlock)
