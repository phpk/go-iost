package genesis

import (
	"encoding/json"
	"fmt"
	"os"
	"path/filepath"
	"time"

	"github.com/iost-official/go-iost/account"
	"github.com/iost-official/go-iost/common"
	"github.com/iost-official/go-iost/core/block"
	"github.com/iost-official/go-iost/core/contract"
	"github.com/iost-official/go-iost/core/global"
	"github.com/iost-official/go-iost/core/tx"
	"github.com/iost-official/go-iost/crypto"
	"github.com/iost-official/go-iost/db"
	"github.com/iost-official/go-iost/ilog"
	"github.com/iost-official/go-iost/verifier"
	"github.com/iost-official/go-iost/vm/native"
)

// GenesisTxExecTime is the maximum execution time of a transaction in genesis block
var GenesisTxExecTime = 3 * time.Second

// GenGenesisByFile is create a genesis block by config file
func GenGenesisByFile(db db.MVCCDB, path string) (*block.Block, error) {
	v := common.LoadYamlAsViper(path)
	genesisConfig := &common.GenesisConfig{}
	if err := v.Unmarshal(genesisConfig); err != nil {
		ilog.Fatalf("Unable to decode into struct, %v", err)
	}
	return GenGenesis(db, genesisConfig)
}

func compile(id string, path string, name string) (*contract.Contract, error) {
	if id == "" || path == "" || name == "" {
		return nil, fmt.Errorf("arguments is error, id:%v, path:%v, name:%v", id, path, name)
	}
	cFilePath := filepath.Join(path, name)
	cAbiPath := filepath.Join(path, name+".abi")
	return contract.Compile(id, cFilePath, cAbiPath)
}

func genGenesisTx(gConf *common.GenesisConfig) (*tx.Tx, *account.Account, error) {
	witnessInfo := gConf.WitnessInfo
	// prepare actions
	var acts []*tx.Action
	adminInfo := gConf.AdminInfo

	// deploy token.iost
	acts = append(acts, tx.NewAction("system.iost", "InitSetCode", fmt.Sprintf(`["%v", "%v"]`, "token.iost", native.TokenABI().B64Encode())))
	acts = append(acts, tx.NewAction("system.iost", "InitSetCode", fmt.Sprintf(`["%v", "%v"]`, "token721.iost", native.Token721ABI().B64Encode())))
	// deploy iost.gas
	acts = append(acts, tx.NewAction("system.iost", "InitSetCode", fmt.Sprintf(`["%v", "%v"]`, "gas.iost", native.GasABI().B64Encode())))
	// deploy issue.iost and create iost
	code, err := compile("issue.iost", gConf.ContractPath, "issue.js")
	if err != nil {
		return nil, nil, err
	}
	acts = append(acts, tx.NewAction("system.iost", "InitSetCode", fmt.Sprintf(`["%v", "%v"]`, "issue.iost", code.B64Encode())))
	tokenInfo := gConf.TokenInfo
	tokenHolder := append(witnessInfo, adminInfo)
	params := []interface{}{
		adminInfo.ID,
		tokenInfo,
		tokenHolder,
	}
	b, _ := json.Marshal(params)
	acts = append(acts, tx.NewAction("issue.iost", "InitGenesis", string(b)))
	// deploy account.iost
	code, err = compile("auth.iost", gConf.ContractPath, "account.js")
	if err != nil {
		return nil, nil, err
	}
	acts = append(acts, tx.NewAction("system.iost", "InitSetCode", fmt.Sprintf(`["%v", "%v"]`, "auth.iost", code.B64Encode())))
	acts = append(acts, tx.NewAction("auth.iost", "InitAdmin", fmt.Sprintf(`["%v"]`, adminInfo.ID)))

	// deploy domain.iost
	acts = append(acts, tx.NewAction("system.iost", "InitSetCode", fmt.Sprintf(`["%v", "%v"]`, "domain.iost", native.DomainABI().B64Encode())))

	// new account
	acts = append(acts, tx.NewAction("auth.iost", "SignUp", fmt.Sprintf(`["%v", "%v", "%v"]`, adminInfo.ID, adminInfo.Owner, adminInfo.Active)))
	// new account
	foundationInfo := gConf.FoundationInfo
	acts = append(acts, tx.NewAction("auth.iost", "SignUp", fmt.Sprintf(`["%v", "%v", "%v"]`, foundationInfo.ID, foundationInfo.Owner, foundationInfo.Active)))
<<<<<<< HEAD
	// init account
	k := keyPair.ReadablePubkey()
	acts = append(acts, tx.NewAction("auth.iost", "SignUp", fmt.Sprintf(`["%v", "%v", "%v"]`, "inituser", k, k)))
=======
>>>>>>> d970fd7a

	for _, v := range witnessInfo {
		acts = append(acts, tx.NewAction("auth.iost", "SignUp", fmt.Sprintf(`["%v", "%v", "%v"]`, v.ID, v.Owner, v.Active)))
	}
	invalidPubKey := "11111111111111111111111111111111"
	deadAccount := account.NewAccount("deadaddr")
	acts = append(acts, tx.NewAction("auth.iost", "SignUp", fmt.Sprintf(`["%v", "%v", "%v"]`, deadAccount.ID, invalidPubKey, invalidPubKey)))

	// deploy bonus.iost
	code, err = compile("bonus.iost", gConf.ContractPath, "bonus.js")
	if err != nil {
		return nil, nil, err
	}
	acts = append(acts, tx.NewAction("system.iost", "InitSetCode", fmt.Sprintf(`["%v", "%v"]`, "bonus.iost", code.B64Encode())))
	acts = append(acts, tx.NewAction("bonus.iost", "InitAdmin", fmt.Sprintf(`["%v"]`, adminInfo.ID)))

	// deploy vote.iost
	code, err = compile("vote.iost", gConf.ContractPath, "vote_common.js")
	if err != nil {
		return nil, nil, err
	}
	acts = append(acts, tx.NewAction("system.iost", "InitSetCode", fmt.Sprintf(`["%v", "%v"]`, "vote.iost", code.B64Encode())))
	acts = append(acts, tx.NewAction("vote.iost", "InitAdmin", fmt.Sprintf(`["%v"]`, adminInfo.ID)))

	// deploy vote_producer.iost
	code, err = compile("vote_producer.iost", gConf.ContractPath, "vote_producer.js")
	if err != nil {
		return nil, nil, err
	}
	acts = append(acts, tx.NewAction("system.iost", "InitSetCode", fmt.Sprintf(`["%v", "%v"]`, "vote_producer.iost", code.B64Encode())))
	acts = append(acts, tx.NewAction("vote_producer.iost", "InitAdmin", fmt.Sprintf(`["%v"]`, adminInfo.ID)))

	// deploy base.iost
	code, err = compile("base.iost", gConf.ContractPath, "base.js")
	if err != nil {
		return nil, nil, err
	}
	acts = append(acts, tx.NewAction("system.iost", "InitSetCode", fmt.Sprintf(`["%v", "%v"]`, "base.iost", code.B64Encode())))
	acts = append(acts, tx.NewAction("base.iost", "InitAdmin", fmt.Sprintf(`["%v"]`, adminInfo.ID)))

	for _, v := range witnessInfo {
		acts = append(acts, tx.NewAction("vote_producer.iost", "InitProducer", fmt.Sprintf(`["%v", "%v"]`, v.ID, v.Active)))
	}

	// pledge gas for admin
	gasPledgeAmount := 100
	acts = append(acts, tx.NewAction("gas.iost", "pledge", fmt.Sprintf(`["%v", "%v", "%v"]`, adminInfo.ID, adminInfo.ID, gasPledgeAmount)))

	// deploy ram.iost
	code, err = compile("ram.iost", gConf.ContractPath, "ram.js")
	if err != nil {
		return nil, nil, err
	}
	acts = append(acts, tx.NewAction("system.iost", "InitSetCode", fmt.Sprintf(`["%v", "%v"]`, "ram.iost", code.B64Encode())))
	acts = append(acts, tx.NewAction("ram.iost", "initAdmin", fmt.Sprintf(`["%v"]`, adminInfo.ID)))
	var initialTotal int64 = 128 * 1024 * 1024 * 1024                           // 128GB at first
	var increaseInterval int64 = 10 * 60                                        // increase every 10 mins
	var increaseAmount int64 = 10 * (64 * 1024 * 1024 * 1024) / (365 * 24 * 60) // 64GB per year
	var reserveRAM = initialTotal * 3 / 10                                      // reserve for foundation
	acts = append(acts, tx.NewAction("ram.iost", "issue", fmt.Sprintf(`[%v, %v, %v, %v]`, initialTotal, increaseInterval, increaseAmount, reserveRAM)))

	adminInitialRAM := 100000
	acts = append(acts, tx.NewAction("ram.iost", "buy", fmt.Sprintf(`["%v", "%v", %v]`, adminInfo.ID, adminInfo.ID, adminInitialRAM)))
	acts = append(acts, tx.NewAction("token.iost", "transfer", fmt.Sprintf(`["ram","ram.iost", "%v", "%v", ""]`, foundationInfo.ID, reserveRAM)))

	for _, v := range witnessInfo {
		acts = append(acts, tx.NewAction("ram.iost", "buy", fmt.Sprintf(`["%v", "%v", %v]`, adminInfo.ID, v.ID, adminInitialRAM)))
	}

	acts = append(acts, tx.NewAction("gas.iost", "pledge", fmt.Sprintf(`["%v", "%v", "%v"]`, adminInfo.ID, foundationInfo.ID, gasPledgeAmount)))
	for _, v := range witnessInfo {
		acts = append(acts, tx.NewAction("gas.iost", "pledge", fmt.Sprintf(`["%v", "%v", "%v"]`, adminInfo.ID, v.ID, gasPledgeAmount)))
	}

	trx := tx.NewTx(acts, nil, 1000000000, 100, 0, 0)
	trx.Time = 0
	trx, err = tx.SignTx(trx, deadAccount.ID, []*account.KeyPair{})
	if err != nil {
		return nil, nil, err
	}
	trx.AmountLimit = append(trx.AmountLimit, &contract.Amount{Token: "*", Val: "unlimited"})
	return trx, deadAccount, nil
}

// GenGenesis is create a genesis block
func GenGenesis(db db.MVCCDB, gConf *common.GenesisConfig) (*block.Block, error) {
	t, err := time.Parse(time.RFC3339, gConf.InitialTimestamp)
	if err != nil {
		ilog.Fatalf("invalid genesis initial time string %v (%v).", gConf.InitialTimestamp, err)
		return nil, err
	}
	trx, acc, err := genGenesisTx(gConf)
	if err != nil {
		return nil, err
	}

	blockHead := block.BlockHead{
		Version:    0,
		ParentHash: nil,
		Number:     0,
		Witness:    acc.ReadablePubkey(),
		Time:       t.UnixNano(),
	}
	v := verifier.Verifier{}
	txr, err := v.Exec(&blockHead, db, trx, GenesisTxExecTime)
	if err != nil || txr.Status.Code != tx.Success {
		return nil, fmt.Errorf("exec tx failed, stop the pogram. err: %v, receipt: %v", err, txr)
	}
	blk := block.Block{
		Head:     &blockHead,
		Sign:     &crypto.Signature{},
		Txs:      []*tx.Tx{trx},
		Receipts: []*tx.TxReceipt{txr},
	}
	blk.Head.TxMerkleHash = blk.CalculateTxMerkleHash()
	blk.Head.TxReceiptMerkleHash = blk.CalculateTxReceiptMerkleHash()
	err = blk.CalculateHeadHash()
	if err != nil {
		return nil, err
	}
	db.Tag(string(blk.HeadHash()))
	return &blk, nil
}

// FakeBv is fake BaseVariable
func FakeBv(bv global.BaseVariable) error {
	config := common.Config{}
	config.VM = &common.VMConfig{}
	config.VM.JsPath = os.Getenv("GOPATH") + "/src/github.com/iost-official/go-iost/vm/v8vm/v8/libjs/"

	blk, err := GenGenesis(
		bv.StateDB(),
		&common.GenesisConfig{
			WitnessInfo: []*common.Witness{
				{ID: "a1", Owner: "a1", Active: "a1", Balance: 11111111111},
				{ID: "a2", Owner: "a2", Active: "a2", Balance: 222222},
				{ID: "a3", Owner: "a3", Active: "a3", Balance: 333333333}},
			InitialTimestamp: "2006-01-02T15:04:05Z",
			ContractPath:     os.Getenv("GOPATH") + "/src/github.com/iost-official/go-iost/config/",
		},
	)
	if err != nil {
		return err
	}
	blk.CalculateHeadHash()
	blk.CalculateTxMerkleHash()
	blk.CalculateTxReceiptMerkleHash()
	err = bv.BlockChain().Push(blk)
	if err != nil {
		return err
	}
	err = bv.StateDB().Flush(string(blk.HeadHash()))
	if err != nil {
		return err
	}

	return nil
}<|MERGE_RESOLUTION|>--- conflicted
+++ resolved
@@ -84,12 +84,7 @@
 	// new account
 	foundationInfo := gConf.FoundationInfo
 	acts = append(acts, tx.NewAction("auth.iost", "SignUp", fmt.Sprintf(`["%v", "%v", "%v"]`, foundationInfo.ID, foundationInfo.Owner, foundationInfo.Active)))
-<<<<<<< HEAD
-	// init account
-	k := keyPair.ReadablePubkey()
 	acts = append(acts, tx.NewAction("auth.iost", "SignUp", fmt.Sprintf(`["%v", "%v", "%v"]`, "inituser", k, k)))
-=======
->>>>>>> d970fd7a
 
 	for _, v := range witnessInfo {
 		acts = append(acts, tx.NewAction("auth.iost", "SignUp", fmt.Sprintf(`["%v", "%v", "%v"]`, v.ID, v.Owner, v.Active)))
