--- conflicted
+++ resolved
@@ -214,54 +214,5 @@
 		return nil, err
 	}
 	db.Tag(string(blk.HeadHash()))
-<<<<<<< HEAD
 	return blk, nil
-}
-
-// FakeBv is fake BaseVariable
-func FakeBv(bv global.BaseVariable) error {
-	config := common.Config{}
-	config.VM = &common.VMConfig{}
-	config.VM.JsPath = os.Getenv("GOPATH") + "/src/github.com/iost-official/go-iost/vm/v8vm/v8/libjs/"
-
-	blk, err := GenGenesis(
-		bv.StateDB(),
-		&common.GenesisConfig{
-			WitnessInfo: []*common.Witness{
-				{ID: "a1", Owner: "a1", Active: "a1", Balance: 11111111111},
-				{ID: "a2", Owner: "a2", Active: "a2", Balance: 222222},
-				{ID: "a3", Owner: "a3", Active: "a3", Balance: 333333333},
-			},
-			AdminInfo: &common.Witness{
-				ID: "admin", Owner: "admin", Active: "admin", Balance: 11111111111,
-			},
-			InitialTimestamp: "2006-01-02T15:04:05Z",
-			ContractPath:     os.Getenv("GOPATH") + "/src/github.com/iost-official/go-iost/config/",
-		},
-	)
-	if err != nil {
-		return err
-	}
-	blk.CalculateHeadHash()
-	blk.CalculateTxMerkleHash()
-	blk.CalculateTxReceiptMerkleHash()
-	err = bv.BlockChain().Push(blk)
-	if err != nil {
-		return err
-	}
-
-	err = snapshot.Save(bv.StateDB(), blk)
-	if err != nil {
-		return err
-	}
-	bv.StateDB().Tag(string(blk.HeadHash()))
-	err = bv.StateDB().Flush(string(blk.HeadHash()))
-	if err != nil {
-		return err
-	}
-
-	return nil
-=======
-	return &blk, nil
->>>>>>> 24398768
 }