--- conflicted
+++ resolved
@@ -43,23 +43,12 @@
 
 	// prepare actions
 	var acts []*tx.Action
-<<<<<<< HEAD
-	for _, v := range witnessInfo {
-		act := tx.NewAction("iost.system", "IssueIOST", fmt.Sprintf(`["%v", %v]`, v.ID, v.Balance))
-		acts = append(acts, act)
-	}
-	// deploy iost.vote
-	voteFilePath := filepath.Join(gConf.ContractPath, "vote.js")
-	voteAbiPath := filepath.Join(gConf.ContractPath, "vote.js.abi")
-	fd, err := ioutil.ReadFile(voteFilePath)
-=======
 
 	// deploy iost.account
 	accountFilePath := filepath.Join(gConf.ContractPath, "account.js")
 	accountAbiPath := filepath.Join(gConf.ContractPath, "account.js.abi")
 	code, err := contract.Compile("iost.auth", accountFilePath, accountAbiPath)
 
->>>>>>> 0d19193e
 	if err != nil {
 		return nil, nil, err
 	}
