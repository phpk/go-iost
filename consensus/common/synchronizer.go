package consensus_common

import (
	"time"

	"github.com/iost-official/prototype/core/message"
	"github.com/iost-official/prototype/log"
	. "github.com/iost-official/prototype/network"
)

var (
	SyncNumber        = 2  // 当本地链长度和网络中最新块相差SyncNumber时需要同步
	MaxDownloadNumber = 10 // 一次同步下载的最多块数
)

// Synchronizer 同步器接口
type Synchronizer interface {
	StartListen() error
	StopListen() error
	NeedSync(maxHeight uint64) (bool, uint64, uint64)
	SyncBlocks(startNumber uint64, endNumber uint64) error
}

// SyncImpl 同步器实现
type SyncImpl struct {
	blockCache    BlockCache
	router        Router
	maxSyncNumber uint64
	heightChan    chan message.Message
	blkSyncChan   chan message.Message
	exitSignal    chan struct{}

	log *log.Logger
}

// NewSynchronizer 新建同步器
// bc 块缓存, router 网络处理器
func NewSynchronizer(bc BlockCache, router Router) *SyncImpl {
	sync := &SyncImpl{
		blockCache: bc,
		router:     router,
	}
	sync.maxSyncNumber = bc.LongestChain().Length() - 1
	var err error
	sync.heightChan, err = sync.router.FilteredChan(Filter{
		AcceptType: []ReqType{
			ReqBlockHeight,
		}})
	if err != nil {
		return nil
	}

	sync.blkSyncChan, err = sync.router.FilteredChan(Filter{
		AcceptType: []ReqType{
			ReqDownloadBlock,
		}})
	if err != nil {
		return nil
	}

	sync.log, err = log.NewLogger("synchronizer.log")
	if err != nil {
		return nil
	}

	sync.log.NeedPrint = true
<<<<<<< HEAD
	sync.log.I("maxSyncNumber:%v", sync.maxSyncNumber)
=======
>>>>>>> fbabfaad

	return sync
}

// StartListen 开始监听同步任务
func (sync *SyncImpl) StartListen() error {
	go sync.requestBlockHeightLoop()
	go sync.requestBlockLoop()
	go sync.blockConfirmLoop()

	return nil
}

func (sync *SyncImpl) StopListen() error {
	close(sync.heightChan)
	close(sync.blkSyncChan)
	close(sync.blockCache.BlockConfirmChan())
	close(sync.exitSignal)
	return nil
}

func max(x, y uint64) uint64 {
	if x > y {
		return x
	}
	return y
}

// NeedSync 判断是否需要同步
// netHeight 当前网络收到的无法上链的块号
func (sync *SyncImpl) NeedSync(netHeight uint64) (bool, uint64, uint64) {
	//height := sync.blockCache.LongestChain().Length() - 1
	if netHeight > sync.maxSyncNumber+uint64(SyncNumber) {
		/*
			body := message.RequestHeight{
				LocalBlockHeight: height + 1,
				NeedBlockHeight:  netHeight,
			}
			heightReq := message.Message{
				ReqType: int32(ReqBlockHeight),
				Body:    body.Encode(),
			}
			sync.router.Broadcast(heightReq)
		*/
		return true, sync.maxSyncNumber + 1, netHeight
	}
	return false, 0, 0
}

// SyncBlocks 执行块同步操作
func (sync *SyncImpl) SyncBlocks(startNumber uint64, endNumber uint64) error {
	sync.maxSyncNumber = endNumber
	for endNumber > startNumber+uint64(MaxDownloadNumber) {
		sync.router.Download(startNumber, startNumber+uint64(MaxDownloadNumber))
		//TODO 等待所有区间里的块都收到
		time.Sleep(time.Second * 2)
		startNumber += uint64(MaxDownloadNumber + 1)
	}
	if startNumber <= endNumber {
		sync.router.Download(startNumber, endNumber)
	}
	return nil
}

func (sync *SyncImpl) requestBlockHeightLoop() {
	for {
		select {
		case req, ok := <-sync.heightChan:
			if !ok {
				return
			}
			var rh message.RequestHeight
			rh.Decode(req.Body)

			localLength := sync.blockCache.LongestChain().Length()

			//本地链长度小于等于远端，忽略远端的同步链请求
			if localLength <= rh.LocalBlockHeight {
				continue
			}
			sync.log.I("requset height - LocalBlockHeight: %v, NeedBlockHeight: %v", rh.LocalBlockHeight, rh.NeedBlockHeight)
			sync.log.I("local height: %v", localLength)

			//回复当前块的高度
			hr := message.ResponseHeight{BlockHeight: localLength}
			resMsg := message.Message{
				Time:    time.Now().Unix(),
				From:    req.To,
				To:      req.From,
				ReqType: int32(RecvBlockHeight),
				Body:    hr.Encode(),
			}
			sync.router.Send(resMsg)
		case <-sync.exitSignal:
			return
		}

	}
}

func (sync *SyncImpl) requestBlockLoop() {

	for {
		select {
		case req, ok := <-sync.blkSyncChan:
			if !ok {
				return
			}
			var rh message.RequestBlock
			rh.Decode(req.Body)

			chain := sync.blockCache.LongestChain()

			//todo 需要确定如何获取
			block := chain.GetBlockByNumber(rh.BlockNumber)
			if block == nil {
				continue
			}
			//sync.log.I("requset block - BlockNumber: %v", rh.BlockNumber)
			//sync.log.I("response block - BlockNumber: %v, witness: %v", block.Head.Number, block.Head.Witness)
			//回复当前块的高度
			resMsg := message.Message{
				Time:    time.Now().Unix(),
				From:    req.To,
				To:      req.From,
				ReqType: int32(ReqNewBlock), //todo 后补类型
				Body:    block.Encode(),
			}
			////////////probe//////////////////
			log.Report(&log.MsgBlock{
				SubType:       "send",
				BlockHeadHash: block.HeadHash(),
				BlockNum:      block.Head.Number,
			})
			///////////////////////////////////
			sync.router.Send(resMsg)
		case <-sync.exitSignal:
			return
		}

	}
}

func (sync *SyncImpl) blockConfirmLoop() {
	for {
		select {
		case num, ok := <-sync.blockCache.BlockConfirmChan():
			if !ok {
				return
			}
			sync.router.CancelDownload(num, num)
		case <-sync.exitSignal:
			return
		}

	}
}<|MERGE_RESOLUTION|>--- conflicted
+++ resolved
@@ -64,10 +64,8 @@
 	}
 
 	sync.log.NeedPrint = true
-<<<<<<< HEAD
+
 	sync.log.I("maxSyncNumber:%v", sync.maxSyncNumber)
-=======
->>>>>>> fbabfaad
 
 	return sync
 }
