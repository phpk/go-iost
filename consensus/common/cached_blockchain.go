package consensus_common

import (
	"github.com/iost-official/prototype/core/block"
<<<<<<< HEAD
	"github.com/iost-official/prototype/core/state"
	"bytes"
=======
>>>>>>> 4154b76d
)

type CachedBlockChain struct {
	block.Chain
	block        *block.Block
	cachedLength int
	parent       *CachedBlockChain
	depth        int
	// DPoS中使用，记录该节点被最多几个witness确认
	confirmed int
}

func NewCBC(chain block.Chain) CachedBlockChain {
	return CachedBlockChain{
		Chain:        chain,
		block:        nil,
		parent:       nil,
		cachedLength: 0,
		depth:        0,
		confirmed:    0,
	}
}

//func (c *CachedBlockChain) Get(layer int) (*core.Block, error) {
//	if layer < 0 || layer >= c.BlockChain.Length()+len(c.cachedBlock) {
//		return nil, fmt.Errorf("overflow")
//	}
//	if layer < c.BlockChain.Length() {
//		return c.BlockChain.Get(layer)
//	}
//	return c.cachedBlock[layer-c.BlockChain.Length()], nil
//}

func (c *CachedBlockChain) Push(block *block.Block) error {
	c.block = block
	c.cachedLength++

	// push的时候更新共识相关变量
	switch block.Head.Version {
	case 0:
		// DPoS
		c.confirmed = 1
		witness := block.Head.Witness
		confirmed := make(map[string]int)
		confirmed[witness] = 1
		cbc := c
		for cbc.parent != nil {
			witness = cbc.parent.Top().Head.Witness
			if _, ok := confirmed[witness]; !ok {
				confirmed[witness] = 0
			}
			confirmed[witness]++
			if len(confirmed) > cbc.parent.confirmed {
				// 如果当前分支有更多的确认，则更新父亲的confirmed
				cbc.parent.confirmed = len(confirmed)
			}
			cbc = cbc.parent
		}
		fallthrough
	case 1:
		// PoW
		c.depth = 0
		cbc := c
		depth := 0
		for cbc.parent != nil {
			depth++
			if depth > cbc.parent.depth {
				cbc.parent.depth = depth
			}
			cbc = cbc.parent
		}
	}

	return nil
}

func (c *CachedBlockChain) Length() uint64 {
	return c.Chain.Length() + uint64(c.cachedLength)
}
func (c *CachedBlockChain) Top() *block.Block {
	if c.cachedLength == 0 {
		return c.Chain.Top()
	}
	return c.block
}

func (c *CachedBlockChain) Copy() CachedBlockChain {
	cbc := CachedBlockChain{
		Chain:        c.Chain,
		parent:       c,
		cachedLength: c.cachedLength,
		confirmed:    0,
	}
	return cbc
}

// 调用时保证只flush未确认块的第一个，如果要flush多个，需多次调用Flush()
func (c *CachedBlockChain) Flush() {
	if c.block != nil {
		c.Chain.Push(c.block)
		//TODO: chain实现后去掉注释
		//c.Chain.SetStatePool(c.pool)
		c.block = nil
		c.cachedLength = 0
		c.parent = nil
	}
}

func (c *CachedBlockChain) Iterator() block.ChainIterator {
	return nil
}

func (c *CachedBlockChain) GetBlockByNumber(number uint64) *block.Block {
	if number <= c.Chain.Length() {
		return c.Chain.GetBlockByNumber(number)
	}
	if number > c.Length() {
		return nil
	}
	cbc := c
	for cbc.block != nil {
		if uint64(cbc.block.Head.Number) == number {
			return cbc.block
		}
		cbc = cbc.parent
	}
	return nil
}

func (c *CachedBlockChain) GetBlockByHash(blockHash []byte) *block.Block {
	cbc := c
	for cbc.block != nil {
		if bytes.Equal(cbc.block.Head.Hash(), blockHash) {
			return cbc.block
		}
		cbc = cbc.parent
	}
	return c.Chain.GetBlockByHash(blockHash)
}<|MERGE_RESOLUTION|>--- conflicted
+++ resolved
@@ -2,11 +2,8 @@
 
 import (
 	"github.com/iost-official/prototype/core/block"
-<<<<<<< HEAD
-	"github.com/iost-official/prototype/core/state"
+
 	"bytes"
-=======
->>>>>>> 4154b76d
 )
 
 type CachedBlockChain struct {
