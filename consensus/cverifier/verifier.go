--- conflicted
+++ resolved
@@ -5,7 +5,6 @@
 	"errors"
 	"time"
 
-	"github.com/iost-official/go-iost/common"
 	"github.com/iost-official/go-iost/core/block"
 )
 
@@ -16,7 +15,6 @@
 	errNumber     = errors.New("wrong number")
 	errTxHash     = errors.New("wrong txs hash")
 	errMerkleHash = errors.New("wrong tx receipt merkle hash")
-	// errTxReceipt  = errors.New("wrong tx receipt")
 
 	// TxExecTimeLimit the maximum verify execution time of a transaction
 	TxExecTimeLimit = 400 * time.Millisecond
@@ -44,29 +42,4 @@
 		return errMerkleHash
 	}
 	return nil
-<<<<<<< HEAD
-}
-
-//VerifyBlockWithVM verifies the block with VM.
-func VerifyBlockWithVM(blk *block.Block, db db.MVCCDB) error {
-	ilog.Infof("[pob] verifyBlockWithVM start, number: %d, hash = %v", blk.Head.Number, common.Base58Encode(blk.HeadHash()))
-	engine := vm.NewEngine(blk.Head, db)
-	for k, t := range blk.Txs {
-		et := TxExecTimeLimit
-		if blk.Receipts[k].Status.Code == tx.ErrorTimeout {
-			et /= 4
-		}
-		receipt, err := engine.Exec(t, et)
-		if err != nil {
-			return err
-		}
-		if !bytes.Equal(blk.Receipts[k].Encode(), receipt.Encode()) {
-			ilog.Errorf("block num: %v , receipt: %v, blk.Receipts[%v]: %v, action name: %v", blk.Head.Number, receipt, k, blk.Receipts[k], blk.Txs[k].Actions[0].ActionName)
-			return errTxReceipt
-		}
-	}
-	ilog.Infof("[pob] verifyBlockWithVM end, number: %d, hash = %v", blk.Head.Number, common.Base58Encode(blk.HeadHash()))
-	return nil
-=======
->>>>>>> ba65b43b
 }