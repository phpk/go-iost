--- conflicted
+++ resolved
@@ -53,13 +53,8 @@
 
         const producerNumber = pendingProducerList.length;
         this._put("producerNumber", producerNumber);
-<<<<<<< HEAD
-
-        this._call("iost.token", "transfer", ["iost", proID, "iost.vote_producer", producerRegisterFee, ""]);
-=======
-      
+
         this._call("token.iost", "transfer", ["iost", proID, "vote_producer.iost", producerRegisterFee, ""]);
->>>>>>> 852b4620
 
         const voteId = this._getVoteId();
         this._call("vote.iost", "AddOption", [
