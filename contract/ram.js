--- conflicted
+++ resolved
@@ -140,14 +140,7 @@
             return
         }
         const data = [this._getTokenName(), this._getContractName(), this._get("increaseAmount").toString()];
-<<<<<<< HEAD
-        let ret = BlockChain.callWithAuth("iost.token", "issue", JSON.stringify(data));
-=======
         let ret = BlockChain.callWithAuth("token.iost", "issue", JSON.stringify(data));
-        if (ret != "[]") {
-            throw "issue err " + ret
-        }
->>>>>>> f09852a6
         this._put("lastUpdateBlockTime", t);
     }
 
@@ -155,42 +148,23 @@
         this._requireAuth(payer, transferPermission);
         this._checkIssue();
         const price = this._price("buy", amount);
-<<<<<<< HEAD
-        let ret = BlockChain.callWithAuth("iost.token", "transfer", JSON.stringify(["iost", payer, this._getContractName(), price.toString(), ""]));
-        const data = [this._getTokenName(), this._getContractName(), account, (amount).toString(), ""];
-        ret = BlockChain.callWithAuth("iost.token", "transfer", JSON.stringify(data));
-=======
+
         let ret = BlockChain.callWithAuth("token.iost", "transfer", JSON.stringify(["iost", payer, this._getContractName(), price.toString(), ""]));
-        if (ret !== "[]") {
-            throw "deposit err " + ret
-        }
         const data = [this._getTokenName(), this._getContractName(), account, (amount).toString(), ""];
         ret = BlockChain.callWithAuth("token.iost", "transfer", JSON.stringify(data));
-        if (ret !== "[]") {
-            throw "transfer err " + ret
-        }
->>>>>>> f09852a6
+
         this._changeLeftSpace(-amount)
     }
 
     sell(account, receiver, amount) {
         this._requireAuth(account, transferPermission);
         const data = [this._getTokenName(), account, this._getContractName(), (amount).toString(), ""];
-<<<<<<< HEAD
-        let ret = BlockChain.callWithAuth("iost.token", "transfer", JSON.stringify(data));
-        const price = this._price("sell", amount);
-        ret = BlockChain.callWithAuth("iost.token", "transfer", JSON.stringify(["iost", this._getContractName(), receiver, price.toString(), ""]));
-=======
+
         let ret = BlockChain.callWithAuth("token.iost", "transfer", JSON.stringify(data));
-        if (ret != "[]") {
-            throw "transfer err " + ret
-        }
+
         const price = this._price("sell", amount);
         ret = BlockChain.callWithAuth("token.iost", "transfer", JSON.stringify(["iost", this._getContractName(), receiver, price.toString(), ""]));
-        if (ret != "[]") {
-            throw "withdraw err " + ret
-        }
->>>>>>> f09852a6
+
         this._changeLeftSpace(amount)
     }
 }
