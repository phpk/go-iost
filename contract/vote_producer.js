--- conflicted
+++ resolved
@@ -449,8 +449,6 @@
 
     }
 
-<<<<<<< HEAD
-=======
     VoteFor(payer, voter, producer, amount) {
         this._requireAuth(payer, ACTIVE_PERMISSION);
 
@@ -466,12 +464,11 @@
             producer,
             amount,
         ]);
-        this._updateMask(voter, producer, amount);
-    }
-
-    // vote, need to pledge token
-    // TODO(ziran): change global vars
->>>>>>> 26b6e17f
+
+        this._updateVoterMask(voter, producer, new Float64(amount));
+        this._updateCandidateVars(producer, new Float64(amount), voteId);
+    }
+
     Vote(voter, producer, amount) {
         this._requireAuth(voter, ACTIVE_PERMISSION);
 
@@ -492,12 +489,8 @@
     }
 
     Unvote(voter, producer, amount) {
-<<<<<<< HEAD
         this._requireAuth(voter, VOTE_PERMISSION);
 
-=======
-        this._requireAuth(voter, ACTIVE_PERMISSION);
->>>>>>> 26b6e17f
         const voteId = this._getVoteId();
         this._call("vote.iost", "Unvote", [
             voteId,
