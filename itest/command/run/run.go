package run

import (
	"github.com/urfave/cli"
)

// Command is the command of run
var Command = cli.Command{
	Name:  "run",
	Usage: "run test by benchmark data",
	Flags: Flags,
	Subcommands: []cli.Command{
		AccountCaseCommand,
		TransferCaseCommand,
		ContractCaseCommand,
		CommonVoteCaseCommand,
		VoteCaseCommand,
		BenchmarkCommand,
<<<<<<< HEAD
		VoteNodeCaseCommand,
=======
		BenchmarkTokenCommand,
		BenchmarkToken721Command,
		BenchmarkSystemCommand,
>>>>>>> f2028afd
	},
}

// Flags is the flags of run command
var Flags = []cli.Flag{
	cli.StringFlag{
		Name:  "keys, k",
		Value: "",
		Usage: "Load keys from `FILE`",
	},
	cli.StringFlag{
		Name:  "config, c",
		Value: "",
		Usage: "Load itest configuration from `FILE`",
	},
	cli.StringFlag{
		Name:  "code",
		Value: "",
		Usage: "Load contract code from `FILE`",
	},
	cli.StringFlag{
		Name:  "abi",
		Value: "",
		Usage: "Load contract abi from `FILE`",
	},
	cli.StringFlag{
		Name:  "account, a",
		Value: "accounts.json",
		Usage: "The account file that itest would load from if exists",
	},
	cli.IntFlag{
		Name:  "anum",
		Value: 100,
		Usage: "The number of accounts to generated if no given account file",
	},
}<|MERGE_RESOLUTION|>--- conflicted
+++ resolved
@@ -15,14 +15,11 @@
 		ContractCaseCommand,
 		CommonVoteCaseCommand,
 		VoteCaseCommand,
+		VoteNodeCaseCommand,
 		BenchmarkCommand,
-<<<<<<< HEAD
-		VoteNodeCaseCommand,
-=======
 		BenchmarkTokenCommand,
 		BenchmarkToken721Command,
 		BenchmarkSystemCommand,
->>>>>>> f2028afd
 	},
 }
 
