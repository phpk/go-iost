package run

import (
	"github.com/urfave/cli"
)

// Command is the command of run
var Command = cli.Command{
	Name:  "run",
	Usage: "run test by benchmark data",
	Flags: Flags,
	Subcommands: []cli.Command{
		AccountCaseCommand,
		TransferCaseCommand,
		ContractCaseCommand,
		CommonVoteCaseCommand,
		VoteCaseCommand,
		VoteNodeCaseCommand,
		BonusCaseCommand,
		BenchmarkCommand,
		BenchmarkTokenCommand,
		BenchmarkToken721Command,
		BenchmarkSystemCommand,
		BenchmarkAccountCommand,
<<<<<<< HEAD
		BenchmarkVoteCommand,
=======
		BenchmarkRPCCommand,
>>>>>>> 764385ee
	},
}

// Flags is the flags of run command
var Flags = []cli.Flag{
	cli.StringFlag{
		Name:  "keys, k",
		Value: "",
		Usage: "Load keys from `FILE`",
	},
	cli.StringFlag{
		Name:  "config, c",
		Value: "",
		Usage: "Load itest configuration from `FILE`",
	},
	cli.StringFlag{
		Name:  "code",
		Value: "",
		Usage: "Load contract code from `FILE`",
	},
	cli.StringFlag{
		Name:  "abi",
		Value: "",
		Usage: "Load contract abi from `FILE`",
	},
	cli.StringFlag{
		Name:  "account, a",
		Value: "accounts.json",
		Usage: "The account file that itest would load from if exists",
	},
	cli.IntFlag{
		Name:  "anum",
		Value: 100,
		Usage: "The number of accounts to generated if no given account file",
	},
	cli.StringFlag{
		Name:  "aname",
		Value: "producer000",
		Usage: "The account name to check/run actions",
	},
	cli.StringFlag{
		Name:  "log, l",
		Value: "itest_logs",
		Usage: "log file path",
	},
}<|MERGE_RESOLUTION|>--- conflicted
+++ resolved
@@ -22,11 +22,8 @@
 		BenchmarkToken721Command,
 		BenchmarkSystemCommand,
 		BenchmarkAccountCommand,
-<<<<<<< HEAD
 		BenchmarkVoteCommand,
-=======
 		BenchmarkRPCCommand,
->>>>>>> 764385ee
 	},
 }
 
