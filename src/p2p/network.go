package p2p

import (
	"bytes"
	"encoding/binary"
	"fmt"
	"io/ioutil"
	"iostdb"
	"net"
	"os"
)

type RequestHead struct {
	Length uint32 // Request的长度信息
}

const HEADLENGTH = 4

type Response struct {
	From        string
	To          string
	Code        int // http-like的状态码和描述
	Description string
}

// 最基本网络的模块API，之后gossip协议，虚拟的网络延迟都可以在模块内部实现
type Network interface {
	Send(req Request)
	Listen(port uint16) (chan<- Request, error)
	Close(port uint16) error
}

type NaiveNetwork struct {
	peerList *iostdb.LDBDatabase
	listen   net.Listener
	done     bool
}

func NewNaiveNetwork() *NaiveNetwork {
	dirname, _ := ioutil.TempDir(os.TempDir(), "p2p_test_")
	db, _ := iostdb.NewLDBDatabase(dirname, 0, 0)
	nn := &NaiveNetwork{
		//peerList: []string{"1.1.1.1", "2.2.2.2"},
		peerList: db,
		listen:   nil,
		done:     false,
	}
	nn.peerList.Put([]byte("1"), []byte("1.1.1.1"))
	nn.peerList.Put([]byte("2"), []byte("2.2.2.2"))
	return nn
}

func (nn *NaiveNetwork) Close(port uint16) error {
	port = 3 // 避免出现unused variable
	nn.done = true
	return nn.listen.Close()
}

<<<<<<< HEAD
func (network *NaiveNetwork) Send(req Request) {
=======
func (nn *NaiveNetwork) Send(req Request) {
>>>>>>> 6a42fc79
	buf, err := req.Marshal(nil)
	if err != nil {
		fmt.Println("Error marshal body:", err.Error())
	}
	length := len(buf)
	int32buf := new(bytes.Buffer)
	binary.Write(int32buf, binary.BigEndian, length)
<<<<<<< HEAD
	for i := 1; i <= 2; i++ {
		bytesBuffer := bytes.NewBuffer([]byte{})
		binary.Write(bytesBuffer, binary.BigEndian, int32(i))
		addr, _ := network.peerList.Get(bytesBuffer.Bytes())

		conn, err := net.Dial("tcp", string(addr))
=======
	for _, addr := range nn.peerList {
		conn, err := net.Dial("tcp", addr)
>>>>>>> 6a42fc79
		if err != nil {
			fmt.Println("Error dialing to ", addr, err.Error())
		}
		if _, err = conn.Write(int32buf.Bytes()); err != nil {
			fmt.Println("Error sending request head:", err.Error())
		}
		if _, err = conn.Write(buf[:]); err != nil {
			fmt.Println("Error sending request body:", err.Error())
		}
		conn.Close()
	}
}

func (nn *NaiveNetwork) Listen(port uint16) (chan<- Request, error) {
	var err error
	nn.listen, err = net.Listen("tcp", ":"+string(port))
	if err != nil {
		fmt.Println("Error listening:", err.Error())
		return nil, err
	}
	fmt.Println("Listening on " + ":" + string(port))

	req := make(chan Request)
	go func() {
		for {
			// Listen for an incoming connection.
			conn, err := nn.listen.Accept()
			if err != nil {
				fmt.Println("Error accepting: ", err.Error())
				if nn.done {
					return
				}
				continue
			}
			// Handle connections in a new goroutine.
			go func(conn net.Conn) {
				defer conn.Close()
				// Make a buffer to hold incoming data.
				buf := make([]byte, HEADLENGTH)
				// Read the incoming connection into the buffer.
				_, err := conn.Read(buf)
				if err != nil {
					fmt.Println("Error reading request head:", err.Error())
				}
				length := binary.BigEndian.Uint32(buf)
				_buf := make([]byte, length)
				_, err = conn.Read(_buf)

				if err != nil {
					fmt.Println("Error reading request body:", err.Error())
				}
				var received Request
				received.Unmarshal(_buf)
				req <- received
				// Send a response back to person contacting us.
				//conn.Write([]byte("Message received."))
			}(conn)
		}

	}()
	return req, nil
}<|MERGE_RESOLUTION|>--- conflicted
+++ resolved
@@ -56,11 +56,7 @@
 	return nn.listen.Close()
 }
 
-<<<<<<< HEAD
-func (network *NaiveNetwork) Send(req Request) {
-=======
 func (nn *NaiveNetwork) Send(req Request) {
->>>>>>> 6a42fc79
 	buf, err := req.Marshal(nil)
 	if err != nil {
 		fmt.Println("Error marshal body:", err.Error())
@@ -68,17 +64,12 @@
 	length := len(buf)
 	int32buf := new(bytes.Buffer)
 	binary.Write(int32buf, binary.BigEndian, length)
-<<<<<<< HEAD
 	for i := 1; i <= 2; i++ {
 		bytesBuffer := bytes.NewBuffer([]byte{})
 		binary.Write(bytesBuffer, binary.BigEndian, int32(i))
-		addr, _ := network.peerList.Get(bytesBuffer.Bytes())
+		addr, _ := nn.peerList.Get(bytesBuffer.Bytes())
 
 		conn, err := net.Dial("tcp", string(addr))
-=======
-	for _, addr := range nn.peerList {
-		conn, err := net.Dial("tcp", addr)
->>>>>>> 6a42fc79
 		if err != nil {
 			fmt.Println("Error dialing to ", addr, err.Error())
 		}
