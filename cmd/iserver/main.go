// Copyright © 2018 NAME HERE <EMAIL ADDRESS>
//
// Licensed under the Apache License, Version 2.0 (the "License");
// you may not use this file except in compliance with the License.
// You may obtain a copy of the License at
//
//     http://www.apache.org/licenses/LICENSE-2.0
//
// Unless required by applicable law or agreed to in writing, software
// distributed under the License is distributed on an "AS IS" BASIS,
// WITHOUT WARRANTIES OR CONDITIONS OF ANY KIND, either express or implied.
// See the License for the specific language governing permissions and
// limitations under the License.

package main

import (
	"os"
	"os/signal"
	"syscall"

	"fmt"
<<<<<<< HEAD

=======
>>>>>>> 3fa1d777
	"github.com/iost-official/Go-IOS-Protocol/account"
	"github.com/iost-official/Go-IOS-Protocol/common"
	"github.com/iost-official/Go-IOS-Protocol/consensus"
	"github.com/iost-official/Go-IOS-Protocol/consensus/synchronizer"
	"github.com/iost-official/Go-IOS-Protocol/core/global"
	"github.com/iost-official/Go-IOS-Protocol/core/new_blockcache"
	"github.com/iost-official/Go-IOS-Protocol/core/new_txpool"
	"github.com/iost-official/Go-IOS-Protocol/ilog"
	"github.com/iost-official/Go-IOS-Protocol/p2p"
	"github.com/mitchellh/go-homedir"
	"github.com/spf13/viper"
)

//	"github.com/iost-official/Go-IOS-Protocol/iserver/cmd"
type ServerExit interface {
	Stop()
}

<<<<<<< HEAD
var (
	cfgFile    = "iserver.yml"
	logFile    string
	dbFile     string
	cpuprofile string
	memprofile string
)

var serverExit []ServerExit

=======
>>>>>>> 3fa1d777
var (
	cfgFile    = "iserver.yml"
	logFile    string
	dbFile     string
	cpuprofile string
	memprofile string
)

var serverExit []ServerExit

func main() {
	//	cmd.Execute()

	initConfig()

	conf, err := common.NewConfig(viper.GetViper())
	if err != nil {
		os.Exit(1)
	}

	if err := conf.LocalConfig(); err != nil {
		os.Exit(1)
	}

	glb, err := global.New(conf)
	if err != nil {
		os.Exit(1)
	}
	// Log Server Information
	ilog.Info("Version:  %v", "1.0")
	ilog.Info("cfgFile: %v", glb.Config().CfgFile)
	ilog.Info("logFile: %v", glb.Config().LogFile)
	ilog.Info("ldb.path: %v", glb.Config().LdbPath)
	ilog.Info("dbFile: %v", glb.Config().DbFile)
	// Start CPU Profile
	/*
		if cpuprofile != "" {
			f, err := os.Create(cpuprofile)
			if err != nil {
				//ilog.E("could not create CPU profile: ", err)
			}
			if err := pprof.StartCPUProfile(f); err != nil {
				//ilog.E("could not start CPU profile: ", err)
			}
		}*/

	// ilog.I("1.Start the P2P networks")

	// rpcPort := viper.GetString("net.rpc-port")
	// metricsPort := viper.GetString("net.metrics-port")

	//ilog.I("network instance")
	p2pService, err := p2p.NewDefault()
	if err != nil {
		ilog.Fatal("Network initialization failed, stop the program! err:%v", err)
	}

	serverExit = append(serverExit, p2pService)

	accSecKey := glb.Config().AccSecKey
	//fmt.Printf("account.sec-key:  %v\n", accSecKey)
	acc, err := account.NewAccount(common.Base58Decode(accSecKey))
	if err != nil {
		ilog.Fatal("NewAccount failed, stop the program! err:%v", err)
	}
	account.MainAccount = acc
	//ilog.I("account ID = %v", acc.ID)
	/*
			// init servi
			sp, err := tx.NewServiPool(len(account.GenesisAccount), 100)
			if err != nil {
				ilog.E("NewServiPool failed, stop the program! err:%v", err)
				os.Exit(1)
			}
			tx.Data = tx.NewHolder(acc, state.StdPool, sp)
			tx.Data.Spool.Restore()
			bu, _ := tx.Data.Spool.BestUser()

			if len(bu) != len(account.GenesisAccount) {
				tx.Data.Spool.ClearBtu()
				for k, v := range account.GenesisAccount {
					ser, err := tx.Data.Spool.User(vm.IOSTAccount(k))
					if err == nil {
						ser.SetBalance(v)
					}

				}
				tx.Data.Spool.Flush()
			}
			witnessList := make([]string, 0)

		bu, err = tx.Data.Spool.BestUser()
		if err != nil {
			for k, _ := range account.GenesisAccount {
				witnessList = append(witnessList, k)
			}
		} else {
			for _, v := range bu {
				witnessList = append(witnessList, string(v.Owner()))
			}
		}

		for i, witness := range witnessList {
			ilog.I("witnessList[%v] = %v", i, witness)
		}
	*/

	var blkCache blockcache.BlockCache
	blkCache, err = blockcache.NewBlockCache(glb)
	if err != nil {
		ilog.Fatal("blockcache initialization failed, stop the program! err:%v", err)
	}

	var sync synchronizer.Synchronizer
	sync, err = synchronizer.NewSynchronizer(glb, blkCache, p2pService)
	if err != nil {
		ilog.Fatal("synchronizer initialization failed, stop the program! err:%v", err)
	}
	serverExit = append(serverExit, sync)

	var txp txpool.TxPool
	txp, err = txpool.NewTxPoolImpl(glb, blkCache, p2pService)
	if err != nil {
		ilog.Fatal("txpool initialization failed, stop the program! err:%v", err)
	}
	txp.Start()
	serverExit = append(serverExit, txp)

	var witnessList []string
	for k := range account.GenesisAccount {
		witnessList = append(witnessList, k)
	}

<<<<<<< HEAD
	consensus, err := consensus.Factory(
		"pob",
=======
	consensus, err := consensus.ConsensusFactory(
		consensus.CONSENSUS_POB,
>>>>>>> 3fa1d777
		acc, glb, blkCache, txp, p2pService, sync, witnessList) //witnessList)
	if err != nil {
		ilog.Fatal("consensus initialization failed, stop the program! err:%v", err)
	}
	consensus.Run()
	serverExit = append(serverExit, consensus)

	/*
		err = rpc.Server(rpcPort)
		if err != nil {
			//ilog.E("RPC initialization failed, stop the program! err:%v", err)
			os.Exit(1)
		}
			recorder := pob.NewRecorder()
			recorder.Listen()

			if metricsPort != "" {
				metrics.NewServer(metricsPort)
			}
	*/

	exitLoop()

}

func exitLoop() {
	exit := make(chan bool)
	c := make(chan os.Signal, 1)

	signal.Notify(c, syscall.SIGINT, syscall.SIGTERM, syscall.SIGQUIT)

	go func() {
		i := <-c
		ilog.Info("IOST server received interrupt[%v], shutting down...", i)

		for _, s := range serverExit {
			if s != nil {
				s.Stop()
			}
		}
		exit <- true
		// os.Exit(0)
	}()

	<-exit
	// Stop Cpu Profile
	/*
		if cpuprofile != "" {
			pprof.StopCPUProfile()
		}
	*/
	// Start Memory Profile
	/*
		if memprofile != "" {
			f, err := os.Create(memprofile)
			if err != nil {
				//ilog.E("could not create memory profile: ", err)
			}
			runtime.GC() // get up-to-date statistics
			if err := pprof.WriteHeapProfile(f); err != nil {
				//ilog.E("could not write memory profile: ", err)
			}
			f.Close()
		}

	*/
	signal.Stop(c)
	close(exit)
	os.Exit(0)
}

func initConfig() {
	if cfgFile != "" {
		// Use config file from the flag.
		viper.SetConfigFile(cfgFile)
	} else {
		// Find home directory.
		home, err := homedir.Dir()
		if err != nil {
			fmt.Println(err)
			os.Exit(1)
		}
<<<<<<< HEAD
=======

>>>>>>> 3fa1d777
		// Search config in home directory with name ".iserver" (without extension).
		viper.AddConfigPath(home)
		viper.SetConfigName(".iserver")
	}
<<<<<<< HEAD
	viper.AutomaticEnv() // read in environment variables that match
=======

	viper.AutomaticEnv() // read in environment variables that match

>>>>>>> 3fa1d777
	//fmt.Println(cfgFile)
	// If a config file is found, read it in.
	if err := viper.ReadInConfig(); err == nil {
		fmt.Println("Using config file:", viper.ConfigFileUsed())
	} else {
		panic(err)
	}
<<<<<<< HEAD
=======

>>>>>>> 3fa1d777
}<|MERGE_RESOLUTION|>--- conflicted
+++ resolved
@@ -20,10 +20,9 @@
 	"syscall"
 
 	"fmt"
-<<<<<<< HEAD
-
-=======
->>>>>>> 3fa1d777
+
+	"flag"
+
 	"github.com/iost-official/Go-IOS-Protocol/account"
 	"github.com/iost-official/Go-IOS-Protocol/common"
 	"github.com/iost-official/Go-IOS-Protocol/consensus"
@@ -42,7 +41,6 @@
 	Stop()
 }
 
-<<<<<<< HEAD
 var (
 	cfgFile    = "iserver.yml"
 	logFile    string
@@ -53,31 +51,10 @@
 
 var serverExit []ServerExit
 
-=======
->>>>>>> 3fa1d777
-var (
-	cfgFile    = "iserver.yml"
-	logFile    string
-	dbFile     string
-	cpuprofile string
-	memprofile string
-)
-
-var serverExit []ServerExit
-
 func main() {
 	//	cmd.Execute()
-
-	initConfig()
-
-	conf, err := common.NewConfig(viper.GetViper())
-	if err != nil {
-		os.Exit(1)
-	}
-
-	if err := conf.LocalConfig(); err != nil {
-		os.Exit(1)
-	}
+	flag.Parse()
+	conf := common.NewConfig(*configfile)
 
 	glb, err := global.New(conf)
 	if err != nil {
@@ -188,13 +165,8 @@
 		witnessList = append(witnessList, k)
 	}
 
-<<<<<<< HEAD
 	consensus, err := consensus.Factory(
 		"pob",
-=======
-	consensus, err := consensus.ConsensusFactory(
-		consensus.CONSENSUS_POB,
->>>>>>> 3fa1d777
 		acc, glb, blkCache, txp, p2pService, sync, witnessList) //witnessList)
 	if err != nil {
 		ilog.Fatal("consensus initialization failed, stop the program! err:%v", err)
@@ -277,21 +249,11 @@
 			fmt.Println(err)
 			os.Exit(1)
 		}
-<<<<<<< HEAD
-=======
-
->>>>>>> 3fa1d777
 		// Search config in home directory with name ".iserver" (without extension).
 		viper.AddConfigPath(home)
 		viper.SetConfigName(".iserver")
 	}
-<<<<<<< HEAD
 	viper.AutomaticEnv() // read in environment variables that match
-=======
-
-	viper.AutomaticEnv() // read in environment variables that match
-
->>>>>>> 3fa1d777
 	//fmt.Println(cfgFile)
 	// If a config file is found, read it in.
 	if err := viper.ReadInConfig(); err == nil {
@@ -299,8 +261,4 @@
 	} else {
 		panic(err)
 	}
-<<<<<<< HEAD
-=======
-
->>>>>>> 3fa1d777
 }