--- conflicted
+++ resolved
@@ -15,7 +15,6 @@
 package main
 
 import (
-	"flag"
 	"os"
 	"os/signal"
 	"syscall"
@@ -34,6 +33,7 @@
 	"github.com/spf13/viper"
 )
 
+//	"github.com/iost-official/Go-IOS-Protocol/iserver/cmd"
 type ServerExit interface {
 	Stop()
 }
@@ -48,16 +48,8 @@
 
 var serverExit []ServerExit
 
-var (
-	configfile = flag.String("f", "", "configuration `file`")
-)
-
 func main() {
 	//	cmd.Execute()
-<<<<<<< HEAD
-	flag.Parse()
-	conf := common.NewConfig(*configfile)
-=======
 
 	initConfig()
 
@@ -69,7 +61,6 @@
 	if err := conf.LocalConfig(); err != nil {
 		os.Exit(1)
 	}
->>>>>>> b8984d0f
 
 	glb, err := global.New(conf)
 	if err != nil {
@@ -78,7 +69,10 @@
 
 	// Log Server Information
 	ilog.Info("Version:  %v", "1.0")
-	ilog.Info("Config Information:\n%v", glb.Config().YamlString())
+	ilog.Info("cfgFile: %v", glb.Config().CfgFile)
+	ilog.Info("logFile: %v", glb.Config().LogFile)
+	ilog.Info("ldb.path: %v", glb.Config().LdbPath)
+	ilog.Info("dbFile: %v", glb.Config().DbFile)
 	// Start CPU Profile
 	/*
 		if cpuprofile != "" {
