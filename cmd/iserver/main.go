--- conflicted
+++ resolved
@@ -114,13 +114,7 @@
 	waitExit()
 
 	iserver.Stop()
-
 	ilog.Stop()
-<<<<<<< HEAD
-	bv.BlockChain().Close()
-	bv.StateDB().Close()
-=======
->>>>>>> 03ed0bf6
 }
 
 func waitExit() {
