package common

import (
	"bytes"
	"encoding/binary"
)

const (
	HashLength    = 32
	AddressLength = 20
)

type Hash [HashLength]byte

func BytesToHash(b []byte) Hash {
	var h Hash
	h.SetBytes(b)
	return h
}

<<<<<<< HEAD
func HexToHash(s string) Hash		{ return BytesToHash(FromHex(s)) }
func (h Hash) Bytes() []byte { return h[:] }
=======
func HexToHash(s string) Hash { return BytesToHash(FromHex(s)) }
>>>>>>> ee0f18a8

func (h *Hash) SetBytes(b []byte) {
	if len(b) > len(h) {
		b = b[len(b)-HashLength:]
	}

	copy(h[HashLength-len(b):], b)
}

func IntToBytes(n int) []byte {
	x := int32(n)
	bytesBuffer := bytes.NewBuffer([]byte{})
	binary.Write(bytesBuffer, binary.BigEndian, x)
	return bytesBuffer.Bytes()
}

func BytesToInt(b []byte) int {
	bytesBuffer := bytes.NewBuffer(b)
	var x int32
	binary.Read(bytesBuffer, binary.BigEndian, &x)
	return int(x)
}

func Int64ToBytes(i int64) []byte {
	bytesBuffer := bytes.NewBuffer([]byte{})
	binary.Write(bytesBuffer, binary.BigEndian, i)
	return bytesBuffer.Bytes()
}

func BytesToInt64(b []byte) int64 {
	bytesBuffer := bytes.NewBuffer(b)
	var x int64
	binary.Read(bytesBuffer, binary.BigEndian, &x)
	return int64(x)
}

func Uint64ToBytes(i uint64) []byte {
	buf := make([]byte, 8)
	binary.LittleEndian.PutUint64(buf, uint64(i))
	return buf
}

func BytesToUint64(b []byte) uint64 {
	return binary.LittleEndian.Uint64(b)
}<|MERGE_RESOLUTION|>--- conflicted
+++ resolved
@@ -18,12 +18,8 @@
 	return h
 }
 
-<<<<<<< HEAD
 func HexToHash(s string) Hash		{ return BytesToHash(FromHex(s)) }
 func (h Hash) Bytes() []byte { return h[:] }
-=======
-func HexToHash(s string) Hash { return BytesToHash(FromHex(s)) }
->>>>>>> ee0f18a8
 
 func (h *Hash) SetBytes(b []byte) {
 	if len(b) > len(h) {
