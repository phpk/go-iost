package common

import (
	"os"

	"github.com/iost-official/go-iost/ilog"
	"github.com/spf13/viper"
	"gopkg.in/yaml.v2"
)

// ACCConfig account of the system
type ACCConfig struct {
	ID        string
	SecKey    string
	Algorithm string
}

// Witness config of the genesis block
type Witness struct {
	ID      string
	Owner   string
	Active  string
	Balance int64
}

// GenesisConfig config of the genesis block
type GenesisConfig struct {
	CreateGenesis    bool
	InitialTimestamp string
	WitnessInfo      []*Witness
	ContractPath     string
<<<<<<< HEAD
	AdminID          string
=======
	AdminInfo        *Witness
>>>>>>> 0d19193e
}

// DBConfig config of the database
type DBConfig struct {
	LdbPath string
}

// VMConfig config of the v8vm
type VMConfig struct {
	JsPath   string
	LogLevel string
}

// P2PConfig is the config for p2p network.
type P2PConfig struct {
	ListenAddr   string
	SeedNodes    []string
	ChainID      uint32
	Version      uint16
	DataPath     string
	InboundConn  int
	OutboundConn int
	BlackPID     []string
	BlackIP      []string
	AdminPort    string
}

//RPCConfig is the config for RPC Server.
type RPCConfig struct {
	JSONPort int
	GRPCPort int
}

// FileLogConfig is the config for filewriter of ilog.
type FileLogConfig struct {
	Path   string
	Level  string
	Enable bool
}

// ConsoleLogConfig is the config for consolewriter of ilog.
type ConsoleLogConfig struct {
	Level  string
	Enable bool
}

// LogConfig is the config of ilog.
type LogConfig struct {
	FileLog    *FileLogConfig
	ConsoleLog *ConsoleLogConfig
	AsyncWrite bool
}

// MetricsConfig is the config of metrics.
type MetricsConfig struct {
	PushAddr string
	Username string
	Password string
	Enable   bool
	ID       string
}

// DebugConfig is the config of debug.
type DebugConfig struct {
	ListenAddr string
}

// VersionConfig contrains nettype(mainnet / testnet etc) and protocol info
type VersionConfig struct {
	NetType         string
	ProtocolVersion string
}

// Config provide all configuration for the application
type Config struct {
	ACC     *ACCConfig
	Genesis string
	VM      *VMConfig
	DB      *DBConfig
	P2P     *P2PConfig
	RPC     *RPCConfig
	Log     *LogConfig
	Metrics *MetricsConfig
	Debug   *DebugConfig
	Version *VersionConfig
}

// LoadYamlAsViper load yaml file as viper object
func LoadYamlAsViper(configfile string) *viper.Viper {
	v := viper.GetViper()
	v.SetConfigType("yaml")

	f, err := os.Open(configfile)
	if err != nil {
		ilog.Fatalf("Failed to open config file '%v', %v", configfile, err)
	}

	if err := v.ReadConfig(f); err != nil {
		ilog.Fatalf("Failed to read config file: %v", err)
	}

	return v
}

// NewConfig returns a new instance of Config
func NewConfig(configfile string) *Config {
	v := LoadYamlAsViper(configfile)
	c := &Config{}
	if err := v.Unmarshal(c); err != nil {
		ilog.Fatalf("Unable to decode into struct, %v", err)
	}

	return c
}

// YamlString config to string
func (c *Config) YamlString() string {
	bs, err := yaml.Marshal(c)
	if err != nil {
		ilog.Fatalf("Unable to marshal config to YAML: %v", err)
	}
	return string(bs)
}<|MERGE_RESOLUTION|>--- conflicted
+++ resolved
@@ -29,11 +29,7 @@
 	InitialTimestamp string
 	WitnessInfo      []*Witness
 	ContractPath     string
-<<<<<<< HEAD
-	AdminID          string
-=======
 	AdminInfo        *Witness
->>>>>>> 0d19193e
 }
 
 // DBConfig config of the database
