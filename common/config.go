package common

import (
	"os"

	"github.com/iost-official/Go-IOS-Protocol/ilog"
	"github.com/spf13/viper"
	yaml "gopkg.in/yaml.v2"
)

type DBConfig struct {
	LdbPath string
}

type VMConfig struct {
}

type P2PConfig struct {
	Address string
	Port    int64
}

// Config provide all configuration for the application
type Config struct {
	VM  *VMConfig
	DB  *DBConfig
	P2P *P2PConfig
}

// NewConfig returns a new instance of Config
func NewConfig(configfile string) *Config {
	v := viper.GetViper()
	v.SetConfigType("yaml")

	f, err := os.Open(configfile)
	if err != nil {
		ilog.Fatal("Failed to open config file '%v', %v", configfile, err)
	}

	if err := v.ReadConfig(f); err != nil {
		ilog.Fatal("Failed to read config file: %v", err)
	}

	c := &Config{}
	if err := v.Unmarshal(c); err != nil {
		ilog.Fatal("Unable to decode into struct, %v", err)
	}

<<<<<<< HEAD
	c := &Config{vip: vip}

	c.CfgFile = c.vip.GetString("config")
	c.LogFile = c.vip.GetString("log")
	c.DbFile = c.vip.GetString("db")

	c.LogPath = c.vip.GetString("log.path")
	c.LdbPath = c.vip.GetString("ldb.path")
	c.RedisAddr = c.vip.GetString("redis.addr")
	c.RedisPort = c.vip.GetInt64("redis.port")
	c.NetLogPath = c.vip.GetString("net.log-path")
	c.NodeTablePath = c.vip.GetString("net.node-table-path")
	c.NodeID = c.vip.GetString("net.node-id") //optional
	c.ListenAddr = c.vip.GetString("net.listen-addr")
	c.RegAddr = c.vip.GetString("net.register-addr")
	c.RpcPort = c.vip.GetString("net.rpc-port")
	c.Target = c.vip.GetString("net.target") //optional
	c.Port = c.vip.GetInt64("net.port")
	c.MetricsPort = c.vip.GetString("net.metrics-port")
	c.AccSecKey = c.vip.GetString("account.sec-key")

	return c, nil
=======
	return c
}

func (c *Config) YamlString() string {
	bs, err := yaml.Marshal(c)
	if err != nil {
		ilog.Fatal("Unable to marshal config to YAML: %v", err)
	}
	return string(bs)
>>>>>>> 722b83c8
}<|MERGE_RESOLUTION|>--- conflicted
+++ resolved
@@ -46,30 +46,6 @@
 		ilog.Fatal("Unable to decode into struct, %v", err)
 	}
 
-<<<<<<< HEAD
-	c := &Config{vip: vip}
-
-	c.CfgFile = c.vip.GetString("config")
-	c.LogFile = c.vip.GetString("log")
-	c.DbFile = c.vip.GetString("db")
-
-	c.LogPath = c.vip.GetString("log.path")
-	c.LdbPath = c.vip.GetString("ldb.path")
-	c.RedisAddr = c.vip.GetString("redis.addr")
-	c.RedisPort = c.vip.GetInt64("redis.port")
-	c.NetLogPath = c.vip.GetString("net.log-path")
-	c.NodeTablePath = c.vip.GetString("net.node-table-path")
-	c.NodeID = c.vip.GetString("net.node-id") //optional
-	c.ListenAddr = c.vip.GetString("net.listen-addr")
-	c.RegAddr = c.vip.GetString("net.register-addr")
-	c.RpcPort = c.vip.GetString("net.rpc-port")
-	c.Target = c.vip.GetString("net.target") //optional
-	c.Port = c.vip.GetInt64("net.port")
-	c.MetricsPort = c.vip.GetString("net.metrics-port")
-	c.AccSecKey = c.vip.GetString("account.sec-key")
-
-	return c, nil
-=======
 	return c
 }
 
@@ -79,5 +55,4 @@
 		ilog.Fatal("Unable to marshal config to YAML: %v", err)
 	}
 	return string(bs)
->>>>>>> 722b83c8
 }