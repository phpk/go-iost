#! /usr/bin/env python
# -*- coding:utf-8 -*-
import subprocess
import os
import time
import sys

HOME=os.environ['HOME']
GOPATH=os.environ['GOPATH']
pwd="$GOPATH/src/github.com/iost-official/prototype"

def wCommand(com):
	obj = subprocess.Popen([com], stdin=subprocess.PIPE, stdout=subprocess.PIPE, stderr=subprocess.PIPE,close_fds=True,shell=True)
	stdoutdata, stderrdata = obj.communicate()
	return stdoutdata

#need to be updated
#you can just check the ports owned by youself if you are not root
#0:port is occupied
#1:port isn't occupied
def check_port(port):
	ret=wCommand("netstat -tunlp|grep "+str(port))
	ret=ret.split("\n")
	cnt=0
	for line in ret:
		li=line.strip()
		if li.endswith("iserver"):
			cnt+=1
			for status in li.split(" "):
				if status.endswith("LISTEN"):
					cnt+=1
	return (0 if cnt==2 else 1)


def has_proc(pn):
	ret=wCommand("ps -e|grep "+pn+"|grep -v grep|grep -v iserverd.py")
	lines=ret.split("\n")
	for line in lines:
		if line.strip().endswith("iserver"):
			if check_port(30301)+check_port(30303)==0:
				return 1
			else:
				return 0
	return 0

#1:proc exist
#0:proc not exist
def exist():
	if has_proc("iserver")==1:
		return 0
	return 1

def start():
	if exist()==0:
		return 1
	wCommand("nohup iserver --config "+pwd+"/iserver/iserver.yml >> test.log 2>&1 &")
	return 0

#0:success
#1:fail
#todo 判断iserver是否存在，用PID
def restart():
	for i in range(0,3):
		if(start()!=0):
			a=wCommand("ps -ax|grep iserver|grep -v grep|grep -v iserverd.py|awk 'NR==1{print $1}'")
			wCommand("kill TERM "+a)

			time.sleep(1)
		else:
			return 0
	return 1

def stop():
	for i in range(0,3):
		if exist()==0:
			a=wCommand("ps -ax|grep iserver|grep -v grep|grep -v iserverd.py|awk 'NR==1{print $1}'")
			wCommand("kill TERM "+a)
			time.sleep(1)
		else:
			return 0
	return 1


def upgrade():
<<<<<<< HEAD
	if(stop()!=0):
		return 1
	wCommand("cd "+pwd+" && git checkout testnet && git pull")
=======
	wCommand("cd "+pwd+" && git checkout develop && git pull")
>>>>>>> 80f254a2
	wCommand("cd "+pwd+"/iserver && go install")
	#stop iserver now
	if(stop()!=0):
		return 1
	#ret=wCommand("nohup redis-server &")
	#delete dump.rdb
	return start()

func={
	"start":start,
	"stop":stop,
	"restart":restart,
	"upgrade":upgrade,
	"exist":exist,
}
if __name__ == "__main__":
	if(len(sys.argv)!=2):
		sys.exit(1)
	com=sys.argv[1]
	if com not in func.keys():
		sys.exit(2)

	print("FAIL" if func[com]()!=0 else "SUCCESS")
	sys.exit(0)<|MERGE_RESOLUTION|>--- conflicted
+++ resolved
@@ -82,13 +82,9 @@
 
 
 def upgrade():
-<<<<<<< HEAD
 	if(stop()!=0):
 		return 1
 	wCommand("cd "+pwd+" && git checkout testnet && git pull")
-=======
-	wCommand("cd "+pwd+" && git checkout develop && git pull")
->>>>>>> 80f254a2
 	wCommand("cd "+pwd+"/iserver && go install")
 	#stop iserver now
 	if(stop()!=0):
