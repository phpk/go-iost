package blockcache

import (
	"errors"
	"fmt"
	"sync"

	"strconv"

	"github.com/iost-official/Go-IOS-Protocol/common"
	"github.com/iost-official/Go-IOS-Protocol/core/block"
	"github.com/iost-official/Go-IOS-Protocol/core/global"
	"github.com/iost-official/Go-IOS-Protocol/db"
	"github.com/iost-official/Go-IOS-Protocol/ilog"
)

type CacheStatus int

const (
	DelSingleBlockTime int64 = 10
)

type BCNType int

const (
	Linked BCNType = iota
	Single
	Virtual
)

type BlockCacheNode struct {
	Block        *block.Block
	Parent       *BlockCacheNode
	Children     map[*BlockCacheNode]bool
	Type         BCNType
	Number       int64
	Witness      string
	ConfirmUntil int64
	WitnessList
	Extension []byte
}

func (bcn *BlockCacheNode) addChild(child *BlockCacheNode) {
	if child != nil {
		bcn.Children[child] = true
	}
}

func (bcn *BlockCacheNode) delChild(child *BlockCacheNode) {
	delete(bcn.Children, child)
}

func (bcn *BlockCacheNode) setParent(parent *BlockCacheNode) {
	if parent != nil {
		bcn.Parent = parent
		bcn.Type = Single

		parent.addChild(bcn)
	}
}

func (bcn *BlockCacheNode) updateVirtualBCN(parent *BlockCacheNode, block *block.Block) {
	if bcn.Type == Virtual && parent != nil && block != nil {
		bcn.Block = block
		bcn.Number = block.Head.Number
		bcn.Witness = block.Head.Witness
		bcn.setParent(parent)
	}
}

func NewBCN(parent *BlockCacheNode, block *block.Block) *BlockCacheNode {
	bcn := BlockCacheNode{
		Block:    block,
		Parent:   nil,
		Children: make(map[*BlockCacheNode]bool),
	}
	if block != nil {
		bcn.Number = block.Head.Number
		bcn.Witness = block.Head.Witness
	} else {
		bcn.Number = -1
	}
	bcn.setParent(parent)
	return &bcn
}

func NewVirtualBCN(parent *BlockCacheNode, block *block.Block) *BlockCacheNode {
	bcn := BlockCacheNode{
		Block:    nil,
		Parent:   nil,
		Children: make(map[*BlockCacheNode]bool),
	}
	if block != nil {
		bcn.Number = block.Head.Number - 1
	}
	bcn.setParent(parent)
	bcn.Type = Virtual
	return &bcn
}

type BlockCache interface {
	Add(*block.Block) *BlockCacheNode
	AddGenesis(*block.Block)
	Link(*BlockCacheNode)
	Del(*BlockCacheNode)
	Flush(*BlockCacheNode)
	Find([]byte) (*BlockCacheNode, error)
	GetBlockByNumber(int64) (*block.Block, error)
	GetBlockByHash([]byte) (*block.Block, error)
	LinkedRoot() *BlockCacheNode
	Head() *BlockCacheNode
	Draw() string
}

type BlockCacheImpl struct {
	linkedRoot   *BlockCacheNode
	singleRoot   *BlockCacheNode
	head         *BlockCacheNode
	hash2node    *sync.Map // map[string]*BlockCacheNode
	leaf         map[*BlockCacheNode]int64
	baseVariable global.BaseVariable
	stateDB      db.MVCCDB
}

func (bc *BlockCacheImpl) hmget(hash []byte) (*BlockCacheNode, bool) {
	rtnI, ok := bc.hash2node.Load(string(hash))
	if !ok {
		return nil, false
	}
	bcn, okn := rtnI.(*BlockCacheNode)
	if !okn {
		bc.hash2node.Delete(string(hash))
		return nil, false
	}
	return bcn, true
}

func (bc *BlockCacheImpl) hmset(hash []byte, bcn *BlockCacheNode) {
	bc.hash2node.Store(string(hash), bcn)
}

func (bc *BlockCacheImpl) hmdel(hash []byte) {
	bc.hash2node.Delete(string(hash))
}

func NewBlockCache(baseVariable global.BaseVariable) (*BlockCacheImpl, error) {
	bc := BlockCacheImpl{
		linkedRoot:   NewBCN(nil, nil),
		singleRoot:   NewBCN(nil, nil),
		hash2node:    new(sync.Map),
		leaf:         make(map[*BlockCacheNode]int64),
		baseVariable: baseVariable,
		stateDB:      baseVariable.StateDB().Fork(),
	}
	bc.linkedRoot.Number = -1
	lib, err := baseVariable.BlockChain().Top()
	if err == nil {
		bc.linkedRoot = NewBCN(nil, lib)
		bc.linkedRoot.Type = Linked
		bc.singleRoot.Type = Virtual
		bc.hmset(bc.linkedRoot.Block.HeadHash(), bc.linkedRoot)
		bc.leaf[bc.linkedRoot] = bc.linkedRoot.Number

		if err := bc.updatePending(bc.linkedRoot); err != nil {
			return nil, err
		}
		bc.linkedRoot.LibWitnessHandle()
		ilog.Info("Witness Block Num:", bc.LinkedRoot().Number)
		for _, v := range bc.linkedRoot.Active() {
			ilog.Info("ActiveWitness:", v)
		}
		for _, v := range bc.linkedRoot.Pending() {
			ilog.Info("PendingWitness:", v)
		}
	}
	bc.head = bc.linkedRoot
	return &bc, nil
}

//call this when you run the block verify after Add() to ensure add single bcn to linkedRoot
func (bc *BlockCacheImpl) Link(bcn *BlockCacheNode) {
	if bcn == nil {
		return
	}
	fa, ok := bc.hmget(bcn.Block.Head.ParentHash)
	if !ok || fa.Type != Linked {
		return
	}
	bcn.Type = Linked
	delete(bc.leaf, bcn.Parent)
	bc.leaf[bcn] = bcn.Number
	bc.setHead(bcn)
	if bcn.Number > bc.head.Number {
		bc.head = bcn
	}
}

func (bc *BlockCacheImpl) setHead(h *BlockCacheNode) error {
	h.CopyWitness(h.Parent)
	if h.Number%common.VoteInterval == 0 {
		if err := bc.updatePending(h); err != nil {
			return err
		}
	}
	return nil
}

func (bc *BlockCacheImpl) updatePending(h *BlockCacheNode) error {

	ok := bc.stateDB.Checkout(string(h.Block.HeadHash()))
	if ok {
		if err := h.UpdatePending(bc.stateDB); err != nil {
			ilog.Error("failed to update pending, err:", err)
			return err
		}
		if err := h.UpdateInfo(bc.stateDB); err != nil {
			ilog.Error("failed to update witness info, err:", err)
			return err
		}
	} else {
		return errors.New("failed to state db")
	}
	return nil
}

func (bc *BlockCacheImpl) updateLongest() {
	_, ok := bc.hmget(bc.head.Block.HeadHash())
	if ok {
		return
	}
	cur := bc.linkedRoot.Number
	for key, val := range bc.leaf {
		if val > cur {
			cur = val
			bc.head = key
		}
	}
}

func (bc *BlockCacheImpl) Add(blk *block.Block) *BlockCacheNode {
	newNode, nok := bc.hmget(blk.HeadHash())
	if nok && newNode.Type != Virtual {
		return newNode
	}
	fa, ok := bc.hmget(blk.Head.ParentHash)
	if !ok {
		fa = NewVirtualBCN(bc.singleRoot, blk)
		bc.hmset(blk.Head.ParentHash, fa)
	}
	if nok && newNode.Type == Virtual {
		bc.singleRoot.delChild(newNode)
		newNode.updateVirtualBCN(fa, blk)
	} else {
		newNode = NewBCN(fa, blk)
		bc.hmset(blk.HeadHash(), newNode)
	}
	return newNode
}

func (bc *BlockCacheImpl) AddGenesis(blk *block.Block) {
	bc.linkedRoot = NewBCN(nil, blk)
	bc.linkedRoot.Type = Linked

	if err := bc.updatePending(bc.linkedRoot); err == nil {
		bc.linkedRoot.LibWitnessHandle()
	}
	bc.head = bc.linkedRoot
	bc.hmset(bc.linkedRoot.Block.HeadHash(), bc.linkedRoot)
	bc.leaf[bc.linkedRoot] = bc.linkedRoot.Number
}

func (bc *BlockCacheImpl) delNode(bcn *BlockCacheNode) {
	fa := bcn.Parent
	bcn.Parent = nil
	if bcn.Block != nil {
		bc.hmdel(bcn.Block.HeadHash())
	}
	if fa != nil {
		fa.delChild(bcn)
	}
}

func (bc *BlockCacheImpl) Del(bcn *BlockCacheNode) {
	bc.del(bcn)
	bc.updateLongest()
}

func (bc *BlockCacheImpl) del(bcn *BlockCacheNode) {
	if bcn == nil {
		return
	}
	if len(bcn.Children) == 0 {
		delete(bc.leaf, bcn)
	}
	if bcn.Parent != nil && len(bcn.Parent.Children) == 1 && bcn.Parent.Type == Linked {
		bc.leaf[bcn.Parent] = bcn.Parent.Number
	}
	for ch := range bcn.Children {
		bc.del(ch)
	}
	bc.delNode(bcn)
}

func (bc *BlockCacheImpl) delSingle() {
	height := bc.linkedRoot.Number
	if height%DelSingleBlockTime != 0 {
		return
	}
	for bcn := range bc.singleRoot.Children {
		if bcn.Number <= height {
			bc.del(bcn)
		}
	}
}

func (bc *BlockCacheImpl) flush(retain *BlockCacheNode) error {
	cur := retain.Parent
	if cur != bc.linkedRoot {
		bc.flush(cur)
	}
	for child := range cur.Children {
		if child == retain {
			continue
		}
		bc.del(child)
	}
	//confirm retain to db
	if retain.Block != nil {
		err := bc.baseVariable.BlockChain().Push(retain.Block)
		if err != nil {
			ilog.Errorf("Database error, BlockChain Push err:%v", err)
			return err
		}
		ilog.Info("confirm ", retain.Number)
		err = bc.baseVariable.StateDB().Flush(string(retain.Block.HeadHash()))
		if err != nil {
			ilog.Errorf("flush mvcc error: %v", err)
			return err
		}
		err = bc.baseVariable.TxDB().Push(retain.Block.Txs, retain.Block.Receipts)
		if err != nil {
			ilog.Errorf("Database error, Transaction Push err:%v", err)
			return err
		}
		bc.delNode(cur)
		retain.Parent = nil
		retain.LibWitnessHandle()
		bc.linkedRoot = retain
	}
	return nil
}

func (bc *BlockCacheImpl) Flush(bcn *BlockCacheNode) {
	bc.flush(bcn)
	bc.delSingle()
	bc.updateLongest()
}

func (bc *BlockCacheImpl) Find(hash []byte) (*BlockCacheNode, error) {
	bcn, ok := bc.hmget(hash)
	if !ok || bcn.Type == Virtual {
		return nil, errors.New("block not found")
	}
	return bcn, nil
}

func (bc *BlockCacheImpl) GetBlockByNumber(num int64) (*block.Block, error) {
	it := bc.head
	for it != nil {
		if it.Number == num {
			return it.Block, nil
		}
		it = it.Parent
	}
	return nil, fmt.Errorf("block not found")
}

func (bc *BlockCacheImpl) GetBlockByHash(hash []byte) (*block.Block, error) {
	bcn, err := bc.Find(hash)
	if err != nil {
		return nil, err
	}
	return bcn.Block, nil
}

func (bc *BlockCacheImpl) LinkedRoot() *BlockCacheNode {
	return bc.linkedRoot
}

func (bc *BlockCacheImpl) Head() *BlockCacheNode {
	return bc.head
}

//for debug
//draw the blockcache
<<<<<<< HEAD
const PICSIZE int = 10000
=======
const PICSIZE int = 500
>>>>>>> e5d57109

var pic = makePic()
var picX, picY int

func makePic() [][]string {
	a := make([][]string, 0)
	for i := 0; i < PICSIZE; i++ {
		s := make([]string, PICSIZE)
		a = append(a, s)
	}
	return a
}

func calcTree(root *BlockCacheNode, x int, y int, isLast bool) int {
	if x > picX {
		picX = x
	}
	if y > picY {
		picY = y
	}
	if y != 0 {
		pic[x][y-1] = "-"
		for i := x; i >= 0; i-- {
			if pic[i][y-2] != " " {
				break
			}
			pic[i][y-2] = "|"
		}
	}
	pic[x][y] = strconv.FormatInt(root.Number, 10)
	var width int
	var f bool
	i := 0
	for k := range root.Children {
		if i == len(root.Children)-1 {
			f = true
		}
		width = calcTree(k, x+width, y+2, f)
		i++
	}
	if isLast {
		return x + width
	}
	return x + width + 2
}

// DrawTree returns the the graph format of blockcache tree.
func (bcn *BlockCacheNode) DrawTree() string {
	picX, picY = 0, 0
	var ret string
	for i := 0; i < PICSIZE; i++ {
		for j := 0; j < PICSIZE; j++ {
			pic[i][j] = " "
		}
	}
	calcTree(bcn, 0, 0, true)
	for i := 0; i <= picX; i++ {
		l := ""
		for j := 0; j <= picY; j++ {
			l = l + pic[i][j]
		}
		ret += l
	}
	ilog.Info(ret)
	return ret
}

// Draw returns the linkedroot's and singleroot's tree graph.
func (bc *BlockCacheImpl) Draw() string {
	return bc.linkedRoot.DrawTree() + "\n\n" + bc.singleRoot.DrawTree()
}<|MERGE_RESOLUTION|>--- conflicted
+++ resolved
@@ -393,11 +393,7 @@
 
 //for debug
 //draw the blockcache
-<<<<<<< HEAD
-const PICSIZE int = 10000
-=======
 const PICSIZE int = 500
->>>>>>> e5d57109
 
 var pic = makePic()
 var picX, picY int
