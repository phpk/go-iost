package blockcache

import (
	"errors"
	"fmt"
	"sync"

	"strconv"

	"github.com/iost-official/Go-IOS-Protocol/common"
	"github.com/iost-official/Go-IOS-Protocol/core/block"
	"github.com/iost-official/Go-IOS-Protocol/core/global"
	"github.com/iost-official/Go-IOS-Protocol/db"
	"github.com/iost-official/Go-IOS-Protocol/ilog"
)

// CacheStatus ...
type CacheStatus int

const (
	// DelSingleBlockTime ...
	DelSingleBlockTime int64 = 10
)

// BCNType type of BlockCacheNode
type BCNType int

const (
	// Linked ...
	Linked BCNType = iota
	// Single ...
	Single
	// Virtual ...
	Virtual
)

// BlockCacheNode is the implementation of BlockCacheNode
type BlockCacheNode struct {
	Block        *block.Block
	Parent       *BlockCacheNode
	Children     map[*BlockCacheNode]bool
	Type         BCNType
	Number       int64
	Witness      string
	ConfirmUntil int64
	WitnessList
	Extension []byte
}

func (bcn *BlockCacheNode) addChild(child *BlockCacheNode) {
	if child != nil {
		bcn.Children[child] = true
	}
}

func (bcn *BlockCacheNode) delChild(child *BlockCacheNode) {
	delete(bcn.Children, child)
}

func (bcn *BlockCacheNode) setParent(parent *BlockCacheNode) {
	if parent != nil {
		bcn.Parent = parent
		bcn.Type = Single

		parent.addChild(bcn)
	}
}

func (bcn *BlockCacheNode) updateVirtualBCN(parent *BlockCacheNode, block *block.Block) {
	if bcn.Type == Virtual && parent != nil && block != nil {
		bcn.Block = block
		bcn.Number = block.Head.Number
		bcn.Witness = block.Head.Witness
		bcn.setParent(parent)
	}
}

// NewBCN return a new block cache node instance
func NewBCN(parent *BlockCacheNode, block *block.Block) *BlockCacheNode {
	bcn := BlockCacheNode{
		Block:    block,
		Parent:   nil,
		Children: make(map[*BlockCacheNode]bool),
	}
	if block != nil {
		bcn.Number = block.Head.Number
		bcn.Witness = block.Head.Witness
	} else {
		bcn.Number = -1
	}
	bcn.setParent(parent)
	return &bcn
}

// NewVirtualBCN return a new virtual block cache node instance
func NewVirtualBCN(parent *BlockCacheNode, block *block.Block) *BlockCacheNode {
	bcn := BlockCacheNode{
		Block:    nil,
		Parent:   nil,
		Children: make(map[*BlockCacheNode]bool),
	}
	if block != nil {
		bcn.Number = block.Head.Number - 1
	}
	bcn.setParent(parent)
	bcn.Type = Virtual
	return &bcn
}

// BlockCache defines BlockCache's API
type BlockCache interface {
	Add(*block.Block) *BlockCacheNode
	AddGenesis(*block.Block)
	Link(*BlockCacheNode)
	Del(*BlockCacheNode)
	Flush(*BlockCacheNode)
	Find([]byte) (*BlockCacheNode, error)
	GetBlockByNumber(int64) (*block.Block, error)
	GetBlockByHash([]byte) (*block.Block, error)
	LinkedRoot() *BlockCacheNode
	Head() *BlockCacheNode
	Draw() string
}

// BlockCacheImpl is the implementation of BlockCache
type BlockCacheImpl struct {
	linkedRoot   *BlockCacheNode
	singleRoot   *BlockCacheNode
	head         *BlockCacheNode
	hash2node    *sync.Map // map[string]*BlockCacheNode
	leaf         map[*BlockCacheNode]int64
	baseVariable global.BaseVariable
	stateDB      db.MVCCDB
}

func (bc *BlockCacheImpl) hmget(hash []byte) (*BlockCacheNode, bool) {
	rtnI, ok := bc.hash2node.Load(string(hash))
	if !ok {
		return nil, false
	}
	bcn, okn := rtnI.(*BlockCacheNode)
	if !okn {
		bc.hash2node.Delete(string(hash))
		return nil, false
	}
	return bcn, true
}

func (bc *BlockCacheImpl) hmset(hash []byte, bcn *BlockCacheNode) {
	bc.hash2node.Store(string(hash), bcn)
}

func (bc *BlockCacheImpl) hmdel(hash []byte) {
	bc.hash2node.Delete(string(hash))
}

// NewBlockCache return a new BlockCache instance
func NewBlockCache(baseVariable global.BaseVariable) (*BlockCacheImpl, error) {
	bc := BlockCacheImpl{
		linkedRoot:   NewBCN(nil, nil),
		singleRoot:   NewBCN(nil, nil),
		hash2node:    new(sync.Map),
		leaf:         make(map[*BlockCacheNode]int64),
		baseVariable: baseVariable,
		stateDB:      baseVariable.StateDB().Fork(),
	}
	bc.linkedRoot.Number = -1
	lib, err := baseVariable.BlockChain().Top()
	if err == nil {
		bc.linkedRoot = NewBCN(nil, lib)
		bc.linkedRoot.Type = Linked
		bc.singleRoot.Type = Virtual
		bc.hmset(bc.linkedRoot.Block.HeadHash(), bc.linkedRoot)
		bc.leaf[bc.linkedRoot] = bc.linkedRoot.Number

		if err := bc.updatePending(bc.linkedRoot); err != nil {
			return nil, err
		}
		bc.linkedRoot.LibWitnessHandle()
		ilog.Info("Witness Block Num:", bc.LinkedRoot().Number)
		for _, v := range bc.linkedRoot.Active() {
			ilog.Info("ActiveWitness:", v)
		}
		for _, v := range bc.linkedRoot.Pending() {
			ilog.Info("PendingWitness:", v)
		}
	}
	bc.head = bc.linkedRoot
	return &bc, nil
}

// Link call this when you run the block verify after Add() to ensure add single bcn to linkedRoot
func (bc *BlockCacheImpl) Link(bcn *BlockCacheNode) {
	if bcn == nil {
		return
	}
	fa, ok := bc.hmget(bcn.Block.Head.ParentHash)
	if !ok || fa.Type != Linked {
		return
	}
	bcn.Type = Linked
	delete(bc.leaf, bcn.Parent)
	bc.leaf[bcn] = bcn.Number
	bc.setHead(bcn)
	if bcn.Number > bc.head.Number {
		bc.head = bcn
	}
}

func (bc *BlockCacheImpl) setHead(h *BlockCacheNode) error {
	h.CopyWitness(h.Parent)
	if h.Number%common.VoteInterval == 0 {
		if err := bc.updatePending(h); err != nil {
			return err
		}
	}
	return nil
}

func (bc *BlockCacheImpl) updatePending(h *BlockCacheNode) error {

	ok := bc.stateDB.Checkout(string(h.Block.HeadHash()))
	if ok {
		if err := h.UpdatePending(bc.stateDB); err != nil {
			ilog.Error("failed to update pending, err:", err)
			return err
		}
		if err := h.UpdateInfo(bc.stateDB); err != nil {
			ilog.Error("failed to update witness info, err:", err)
			return err
		}
	} else {
		return errors.New("failed to state db")
	}
	return nil
}

func (bc *BlockCacheImpl) updateLongest() {
	_, ok := bc.hmget(bc.head.Block.HeadHash())
	if ok {
		return
	}
	cur := bc.linkedRoot.Number
	for key, val := range bc.leaf {
		if val > cur {
			cur = val
			bc.head = key
		}
	}
}

// Add is add a block
func (bc *BlockCacheImpl) Add(blk *block.Block) *BlockCacheNode {
	newNode, nok := bc.hmget(blk.HeadHash())
	if nok && newNode.Type != Virtual {
		return newNode
	}
	fa, ok := bc.hmget(blk.Head.ParentHash)
	if !ok {
		fa = NewVirtualBCN(bc.singleRoot, blk)
		bc.hmset(blk.Head.ParentHash, fa)
	}
	if nok && newNode.Type == Virtual {
		bc.singleRoot.delChild(newNode)
		newNode.updateVirtualBCN(fa, blk)
	} else {
		newNode = NewBCN(fa, blk)
		bc.hmset(blk.HeadHash(), newNode)
	}
	return newNode
}

// AddGenesis is add genesis block
func (bc *BlockCacheImpl) AddGenesis(blk *block.Block) {
	bc.linkedRoot = NewBCN(nil, blk)
	bc.linkedRoot.Type = Linked

	if err := bc.updatePending(bc.linkedRoot); err == nil {
		bc.linkedRoot.LibWitnessHandle()
	}
	bc.head = bc.linkedRoot
	bc.hmset(bc.linkedRoot.Block.HeadHash(), bc.linkedRoot)
	bc.leaf[bc.linkedRoot] = bc.linkedRoot.Number
}

func (bc *BlockCacheImpl) delNode(bcn *BlockCacheNode) {
	fa := bcn.Parent
	bcn.Parent = nil
	if bcn.Block != nil {
		bc.hmdel(bcn.Block.HeadHash())
	}
	if fa != nil {
		fa.delChild(bcn)
	}
}

// Del is delete a block
func (bc *BlockCacheImpl) Del(bcn *BlockCacheNode) {
	bc.del(bcn)
	bc.updateLongest()
}

func (bc *BlockCacheImpl) del(bcn *BlockCacheNode) {
	if bcn == nil {
		return
	}
	if len(bcn.Children) == 0 {
		delete(bc.leaf, bcn)
	}
	if bcn.Parent != nil && len(bcn.Parent.Children) == 1 && bcn.Parent.Type == Linked {
		bc.leaf[bcn.Parent] = bcn.Parent.Number
	}
	for ch := range bcn.Children {
		bc.del(ch)
	}
	bc.delNode(bcn)
}

func (bc *BlockCacheImpl) delSingle() {
	height := bc.linkedRoot.Number
	if height%DelSingleBlockTime != 0 {
		return
	}
	for bcn := range bc.singleRoot.Children {
		if bcn.Number <= height {
			bc.del(bcn)
		}
	}
}

func (bc *BlockCacheImpl) flush(retain *BlockCacheNode) error {
	cur := retain.Parent
	if cur != bc.linkedRoot {
		bc.flush(cur)
	}
	for child := range cur.Children {
		if child == retain {
			continue
		}
		bc.del(child)
	}
	//confirm retain to db
	if retain.Block != nil {
		err := bc.baseVariable.BlockChain().Push(retain.Block)
		if err != nil {
			ilog.Errorf("Database error, BlockChain Push err:%v", err)
			return err
		}
		ilog.Info("confirm ", retain.Number)
		err = bc.baseVariable.StateDB().Flush(string(retain.Block.HeadHash()))
		if err != nil {
			ilog.Errorf("flush mvcc error: %v", err)
			return err
		}
		err = bc.baseVariable.TxDB().Push(retain.Block.Txs, retain.Block.Receipts)
		if err != nil {
			ilog.Errorf("Database error, Transaction Push err:%v", err)
			return err
		}
		bc.delNode(cur)
		retain.Parent = nil
		retain.LibWitnessHandle()
		bc.linkedRoot = retain
	}
	return nil
}

// Flush is save a block
func (bc *BlockCacheImpl) Flush(bcn *BlockCacheNode) {
	bc.flush(bcn)
	bc.delSingle()
	bc.updateLongest()
}

// Find is find the block
func (bc *BlockCacheImpl) Find(hash []byte) (*BlockCacheNode, error) {
	bcn, ok := bc.hmget(hash)
	if !ok || bcn.Type == Virtual {
		return nil, errors.New("block not found")
	}
	return bcn, nil
}

// GetBlockByNumber get a block by number
func (bc *BlockCacheImpl) GetBlockByNumber(num int64) (*block.Block, error) {
	it := bc.head
	for it != nil {
		if it.Number == num {
			return it.Block, nil
		}
		it = it.Parent
	}
	return nil, fmt.Errorf("block not found")
}

// GetBlockByHash get a block by hash
func (bc *BlockCacheImpl) GetBlockByHash(hash []byte) (*block.Block, error) {
	bcn, err := bc.Find(hash)
	if err != nil {
		return nil, err
	}
	return bcn.Block, nil
}

// LinkedRoot return the root node
func (bc *BlockCacheImpl) LinkedRoot() *BlockCacheNode {
	return bc.linkedRoot
}

// Head return head of block cache
func (bc *BlockCacheImpl) Head() *BlockCacheNode {
	return bc.head
}

<<<<<<< HEAD
//for debug
//draw the blockcache
const PICSIZE int = 1000
=======
// PICSIZE draw the blockcache
const PICSIZE int = 500
>>>>>>> 1597b257

var pic = makePic()
var picX, picY int

func makePic() [][]string {
	a := make([][]string, 0)
	for i := 0; i < PICSIZE; i++ {
		s := make([]string, PICSIZE)
		a = append(a, s)
	}
	return a
}

func calcTree(root *BlockCacheNode, x int, y int, isLast bool) int {
	if x >= PICSIZE || y >= PICSIZE {
		return 0
	}
	if x > picX {
		picX = x
	}
	if y > picY {
		picY = y
	}
	if y != 0 {
		pic[x][y-1] = "-"
		for i := x; i >= 0; i-- {
			if pic[i][y-2] != " " {
				break
			}
			pic[i][y-2] = "|"
		}
	}
	pic[x][y] = strconv.FormatInt(root.Number, 10) 
	if root != nil && len(root.Witness) >= 6{
		pic[x][y] += "("+root.Witness[4:6]+")"
	}
	var width int
	var f bool
	i := 0
	for k := range root.Children {
		if i == len(root.Children)-1 {
			f = true
		}
		if x+width < PICSIZE && y+2 < PICSIZE {
			width = calcTree(k, x+width, y+2, f)
		}
		i++
	}
	if isLast {
		return x + width
	}
	return x + width + 2
}

// DrawTree returns the the graph format of blockcache tree.
func (bcn *BlockCacheNode) DrawTree() string {
	picX, picY = 0, 0
	var ret string
	for i := 0; i < PICSIZE; i++ {
		for j := 0; j < PICSIZE; j++ {
			pic[i][j] = " "
		}
	}
	calcTree(bcn, 0, 0, true)
	if picX > PICSIZE-1 {
		picX = PICSIZE - 1
	}
	if picY > PICSIZE-1 {
		picY = PICSIZE - 1
	}
	for i := 0; i <= picX; i++ {
		l := ""
		for j := 0; j <= picY; j++ {
			l = l + pic[i][j]
		}
		ret += l
	}
	ilog.Info(ret)
	return ret
}

// Draw returns the linkedroot's and singleroot's tree graph.
func (bc *BlockCacheImpl) Draw() string {
	return bc.linkedRoot.DrawTree() + "\n\n" + bc.singleRoot.DrawTree()
}<|MERGE_RESOLUTION|>--- conflicted
+++ resolved
@@ -412,15 +412,11 @@
 	return bc.head
 }
 
-<<<<<<< HEAD
 //for debug
 //draw the blockcache
 const PICSIZE int = 1000
-=======
+
 // PICSIZE draw the blockcache
-const PICSIZE int = 500
->>>>>>> 1597b257
-
 var pic = makePic()
 var picX, picY int
 
@@ -452,9 +448,9 @@
 			pic[i][y-2] = "|"
 		}
 	}
-	pic[x][y] = strconv.FormatInt(root.Number, 10) 
-	if root != nil && len(root.Witness) >= 6{
-		pic[x][y] += "("+root.Witness[4:6]+")"
+	pic[x][y] = strconv.FormatInt(root.Number, 10)
+	if root != nil && len(root.Witness) >= 6 {
+		pic[x][y] += "(" + root.Witness[4:6] + ")"
 	}
 	var width int
 	var f bool
