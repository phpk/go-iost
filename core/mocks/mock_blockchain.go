--- conflicted
+++ resolved
@@ -5,15 +5,9 @@
 package core_mock
 
 import (
-<<<<<<< HEAD
-	"github.com/golang/mock/gomock"
-	"github.com/iost-official/Go-IOS-Protocol/core/new_block"
-	"reflect"
-=======
 	gomock "github.com/golang/mock/gomock"
 	new_block "github.com/iost-official/Go-IOS-Protocol/core/new_block"
 	reflect "reflect"
->>>>>>> 3c91293a
 )
 
 // MockChain is a mock of Chain interface
@@ -52,9 +46,9 @@
 }
 
 // GetBlockByHash mocks base method
-func (m *MockChain) GetBlockByHash(arg0 []byte) (*block.Block, error) {
+func (m *MockChain) GetBlockByHash(arg0 []byte) (*new_block.Block, error) {
 	ret := m.ctrl.Call(m, "GetBlockByHash", arg0)
-	ret0, _ := ret[0].(*block.Block)
+	ret0, _ := ret[0].(*new_block.Block)
 	ret1, _ := ret[1].(error)
 	return ret0, ret1
 }
@@ -65,13 +59,9 @@
 }
 
 // GetBlockByNumber mocks base method
-<<<<<<< HEAD
-func (m *MockChain) GetBlockByNumber(arg0 uint64) (*block.Block, error) {
-=======
 func (m *MockChain) GetBlockByNumber(arg0 int64) (*new_block.Block, error) {
->>>>>>> 3c91293a
 	ret := m.ctrl.Call(m, "GetBlockByNumber", arg0)
-	ret0, _ := ret[0].(*block.Block)
+	ret0, _ := ret[0].(*new_block.Block)
 	ret1, _ := ret[1].(error)
 	return ret0, ret1
 }
@@ -120,7 +110,7 @@
 }
 
 // Push mocks base method
-func (m *MockChain) Push(arg0 *block.Block) error {
+func (m *MockChain) Push(arg0 *new_block.Block) error {
 	ret := m.ctrl.Call(m, "Push", arg0)
 	ret0, _ := ret[0].(error)
 	return ret0
@@ -132,9 +122,9 @@
 }
 
 // Top mocks base method
-func (m *MockChain) Top() (*block.Block, error) {
+func (m *MockChain) Top() (*new_block.Block, error) {
 	ret := m.ctrl.Call(m, "Top")
-	ret0, _ := ret[0].(*block.Block)
+	ret0, _ := ret[0].(*new_block.Block)
 	ret1, _ := ret[1].(error)
 	return ret0, ret1
 }
