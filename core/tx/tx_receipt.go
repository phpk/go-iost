package tx

import (
	"github.com/iost-official/go-iost/common"
	txpb "github.com/iost-official/go-iost/core/tx/pb"

	"fmt"

	"github.com/golang/protobuf/proto"
)

// StatusCode status code of transaction execution result
type StatusCode int32

// tx execution result
const (
	Success StatusCode = iota
	ErrorGasRunOut
	ErrorBalanceNotEnough
	ErrorParamter // parameter mismatch when calling function
	ErrorRuntime  // runtime error
	ErrorTimeout
	ErrorTxFormat         // tx format errors
	ErrorDuplicateSetCode // more than one set code action in a tx
	ErrorUnknown          // other errors
)

// Return is the result of txreceipt.
type Return struct {
	FuncName string
	Value    string
}

// Status status of transaction execution result, including code and message
type Status struct {
	Code    StatusCode
	Message string
}

// ReceiptType type of single receipt
type ReceiptType int32

const (
	// SystemDefined system receipt, recording info of calling a method
	SystemDefined ReceiptType = iota
	// UserDefined user defined receipt, usually a json string
	UserDefined
)

// Receipt generated when applying transaction
type Receipt struct {
<<<<<<< HEAD
	ReceiptRaw
=======
	FuncName string
	Content  string // can be a raw string or a json string
>>>>>>> 1376c7f3
}

// TxReceipt Transaction Receipt
type TxReceipt struct { //nolint:golint
	TxHash   []byte
	GasUsage int64
	RAMUsage map[string]int64
<<<<<<< HEAD
	/*
		CpuTimeUsage    uint64
		NetUsage    uint64
	*/
	Status   Status
	Returns  []*Return
	Receipts []Receipt
=======
	Status   *Status
	Returns  []*Return
	Receipts []*Receipt
>>>>>>> 1376c7f3
}

// NewTxReceipt generate tx receipt for a tx hash
func NewTxReceipt(txHash []byte) *TxReceipt {
	var status = &Status{
		Code:    Success,
		Message: "",
	}
<<<<<<< HEAD
	return TxReceipt{
		TxHash:   txHash,
		GasUsage: 0,
		Status:   status,
		Returns:  []*Return{},
		Receipts: []Receipt{},
=======
	return &TxReceipt{
		TxHash:   txHash,
		GasUsage: 0,
		RAMUsage: make(map[string]int64),
		Status:   status,
		Returns:  []*Return{},
		Receipts: []*Receipt{},
>>>>>>> 1376c7f3
	}
}

// ToPb convert TxReceipt to proto buf data structure.
func (r *TxReceipt) ToPb() *txpb.TxReceipt {
	tr := &txpb.TxReceipt{
		TxHash:   r.TxHash,
		GasUsage: r.GasUsage,
		RamUsage: r.RAMUsage,
		Status: &txpb.Status{
			Code:    int32(r.Status.Code),
			Message: r.Status.Message,
		},
<<<<<<< HEAD
		Returns: r.Returns,
	}
	for _, re := range r.Receipts {
		tr.Receipts = append(tr.Receipts, &re.ReceiptRaw)
=======
		Returns:  []*txpb.Return{},
		Receipts: []*txpb.Receipt{},
	}
	for _, rt := range r.Returns {
		if rt == nil {
			fmt.Println("rt is nil")
			break
		}
		tr.Returns = append(tr.Returns, &txpb.Return{
			FuncName: rt.FuncName,
			Value:    rt.Value,
		})
	}
	for _, re := range r.Receipts {
		tr.Receipts = append(tr.Receipts, &txpb.Receipt{
			FuncName: re.FuncName,
			Content:  re.Content,
		})
>>>>>>> 1376c7f3
	}
	return tr
}

// Encode TxReceipt as byte array
func (r *TxReceipt) Encode() []byte {
	b, err := proto.Marshal(r.ToPb())
	if err != nil {
		panic(err)
	}
	return b
}

// FromPb convert TxReceipt from proto buf data structure
func (r *TxReceipt) FromPb(tr *txpb.TxReceipt) {
	r.TxHash = tr.TxHash
	r.GasUsage = tr.GasUsage
	r.Status = &Status{
		Code:    StatusCode(tr.Status.Code),
		Message: tr.Status.Message,
	}
<<<<<<< HEAD
	r.Returns = tr.Returns
	r.Receipts = []Receipt{}
	for _, re := range tr.Receipts {
		r.Receipts = append(r.Receipts, Receipt{*re})
=======
	for _, rt := range tr.Returns {
		r.Returns = append(r.Returns, &Return{
			FuncName: rt.FuncName,
			Value:    rt.Value,
		})
	}
	for _, re := range tr.Receipts {
		r.Receipts = append(r.Receipts, &Receipt{
			FuncName: re.FuncName,
			Content:  re.Content,
		})
>>>>>>> 1376c7f3
	}
}

// Decode TxReceipt from byte array
func (r *TxReceipt) Decode(b []byte) error {
	tr := &txpb.TxReceipt{}
	err := tr.Unmarshal(b)
	if err != nil {
		return err
	}
	r.FromPb(tr)
	return nil
}

// Hash return byte hash
func (r *TxReceipt) Hash() []byte {
	return common.Sha3(r.Encode())
}

func (r *TxReceipt) String() string {
	tr := &txpb.TxReceipt{
		TxHash:   r.TxHash,
		GasUsage: r.GasUsage,
		Status: &txpb.Status{
			Code:    int32(r.Status.Code),
			Message: r.Status.Message,
		},
<<<<<<< HEAD
		Returns: r.Returns,
=======
>>>>>>> 1376c7f3
	}
	return tr.String()
}<|MERGE_RESOLUTION|>--- conflicted
+++ resolved
@@ -49,12 +49,8 @@
 
 // Receipt generated when applying transaction
 type Receipt struct {
-<<<<<<< HEAD
-	ReceiptRaw
-=======
 	FuncName string
 	Content  string // can be a raw string or a json string
->>>>>>> 1376c7f3
 }
 
 // TxReceipt Transaction Receipt
@@ -62,19 +58,9 @@
 	TxHash   []byte
 	GasUsage int64
 	RAMUsage map[string]int64
-<<<<<<< HEAD
-	/*
-		CpuTimeUsage    uint64
-		NetUsage    uint64
-	*/
-	Status   Status
-	Returns  []*Return
-	Receipts []Receipt
-=======
 	Status   *Status
 	Returns  []*Return
 	Receipts []*Receipt
->>>>>>> 1376c7f3
 }
 
 // NewTxReceipt generate tx receipt for a tx hash
@@ -83,14 +69,6 @@
 		Code:    Success,
 		Message: "",
 	}
-<<<<<<< HEAD
-	return TxReceipt{
-		TxHash:   txHash,
-		GasUsage: 0,
-		Status:   status,
-		Returns:  []*Return{},
-		Receipts: []Receipt{},
-=======
 	return &TxReceipt{
 		TxHash:   txHash,
 		GasUsage: 0,
@@ -98,7 +76,6 @@
 		Status:   status,
 		Returns:  []*Return{},
 		Receipts: []*Receipt{},
->>>>>>> 1376c7f3
 	}
 }
 
@@ -112,12 +89,6 @@
 			Code:    int32(r.Status.Code),
 			Message: r.Status.Message,
 		},
-<<<<<<< HEAD
-		Returns: r.Returns,
-	}
-	for _, re := range r.Receipts {
-		tr.Receipts = append(tr.Receipts, &re.ReceiptRaw)
-=======
 		Returns:  []*txpb.Return{},
 		Receipts: []*txpb.Receipt{},
 	}
@@ -136,7 +107,6 @@
 			FuncName: re.FuncName,
 			Content:  re.Content,
 		})
->>>>>>> 1376c7f3
 	}
 	return tr
 }
@@ -158,12 +128,6 @@
 		Code:    StatusCode(tr.Status.Code),
 		Message: tr.Status.Message,
 	}
-<<<<<<< HEAD
-	r.Returns = tr.Returns
-	r.Receipts = []Receipt{}
-	for _, re := range tr.Receipts {
-		r.Receipts = append(r.Receipts, Receipt{*re})
-=======
 	for _, rt := range tr.Returns {
 		r.Returns = append(r.Returns, &Return{
 			FuncName: rt.FuncName,
@@ -175,7 +139,6 @@
 			FuncName: re.FuncName,
 			Content:  re.Content,
 		})
->>>>>>> 1376c7f3
 	}
 }
 
@@ -203,10 +166,6 @@
 			Code:    int32(r.Status.Code),
 			Message: r.Status.Message,
 		},
-<<<<<<< HEAD
-		Returns: r.Returns,
-=======
->>>>>>> 1376c7f3
 	}
 	return tr.String()
 }