--- conflicted
+++ resolved
@@ -34,13 +34,9 @@
 }
 
 func NewCost(data, net, cpu int64) *Cost {
-<<<<<<< HEAD
-	return &Cost{Data: data, Net: net, CPU: cpu}
-=======
 	return &Cost{
 		Data: data,
 		Net:  net,
 		CPU:  cpu,
 	}
->>>>>>> 8368bebd
 }