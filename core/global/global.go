package global

import (
	"errors"
	"fmt"
	"time"

	"github.com/iost-official/Go-IOS-Protocol/common"
	"github.com/iost-official/Go-IOS-Protocol/consensus/common"
	"github.com/iost-official/Go-IOS-Protocol/core/new_block"
	"github.com/iost-official/Go-IOS-Protocol/core/new_tx"
	"github.com/iost-official/Go-IOS-Protocol/db"
	"github.com/iost-official/Go-IOS-Protocol/vm"
)

type Mode struct {
	mode TMode
}

func (m *Mode) Mode() TMode {
	return m.mode
}

func (m *Mode) SetMode(i TMode) bool {
	m.mode = i
	return true
}

type TMode uint

const (
	ModeNormal TMode = iota
	ModeSync
	ModeProduce
)

type BaseVariableImpl struct {
	blockChain block.Chain
	stateDB    db.MVCCDB
	txDB       tx.TxDB

	mode   *Mode
	config *common.Config
}

func New(conf *common.Config) (*BaseVariableImpl, error) {
	block.LevelDBPath = conf.DB.LdbPath
	blockChain, err := block.Instance()
	if err != nil {
		return nil, fmt.Errorf("new blockchain failed, stop the program. err: %v", err)
	}
	blk, err := blockChain.Top()
	if err != nil {
		t := time.Date(1970, 1, 1, 0, 0, 0, 0, time.UTC)
		blk, err = block.GenGenesis(common.GetTimestamp(t.Unix()).Slot)
		if err == nil {
			err = blockChain.Push(blk)
			if err != nil {
				return nil, fmt.Errorf("gen genesis push failed, stop the program. err: %v", err)
			}
		} else {
			return nil, fmt.Errorf("new GenGenesis failed, stop the program. err: %v", err)
		}

	}

	stateDB, err := db.NewMVCCDB("StatePoolDB")
	if err != nil {
		return nil, fmt.Errorf("new statedb failed, stop the program. err: %v", err)
	}

	hash := stateDB.CurrentTag()
	if hash == "" {
		blk, err = blockChain.GetBlockByNumber(0)
		if err != nil {
			return nil, fmt.Errorf("get block by number failed, stop the pogram. err: %v", err)
		}
		engine := vm.NewEngine(&blk.Head, stateDB)
		for _, tx := range blk.Txs {
			_, err = engine.Exec(tx)
			if err != nil {
				return nil, fmt.Errorf("statedb push genesis failed, stop the pogram. err: %v", err)
			}
		}
		stateDB.Tag(string(blk.HeadHash()))
	} else {
		blk, err = blockChain.GetBlockByHash([]byte(hash))
		if err != nil {
			return nil, fmt.Errorf("get block by hash failed, stop the program. err: %v", err)
		}
	}
	for blk.Head.Number < blockChain.Length()-1 {
		blk, err = blockChain.GetBlockByNumber(blk.Head.Number + 1)
		if err != nil {
			return nil, fmt.Errorf("get block by number failed, stop the pogram. err: %v", err)
		}
		consensus_common.VerifyBlockWithVM(blk, stateDB)
		stateDB.Tag(string(blk.HeadHash()))
		if blk.Head.Number%1000 == 0 {
			err = stateDB.Flush(string(blk.HeadHash()))
			if err != nil {
				return nil, fmt.Errorf("flush state db failed, stop the pogram. err: %v", err)
			}
		}
	}
<<<<<<< HEAD
=======
	hash = stateDB.CurrentTag()
	blk, err = blockChain.Top()
	if err != nil {
		return nil, fmt.Errorf("blockchain top failed, stop the pogram. err: %v", err)
	}
	if string(blk.HeadHash()) != hash {
		err = stateDB.Flush(string(blk.HeadHash()))
		if err != nil {
			return nil, fmt.Errorf("flush state db failed, stop the pogram. err: %v", err)
		}
	}
>>>>>>> b1d8092d

	tx.LdbPath = conf.DB.LdbPath
	txDb := tx.TxDbInstance()
	if txDb == nil {
		return nil, errors.New("new txdb failed, stop the program.")
	}
	//TODO: check DB, state, txDB
	m := new(Mode)
	m.SetMode(ModeNormal)

	n := &BaseVariableImpl{txDB: txDb, config: conf, stateDB: stateDB, blockChain: blockChain, mode: m}
	return n, nil
}

func (g *BaseVariableImpl) TxDB() tx.TxDB {
	return g.txDB
}

func (g *BaseVariableImpl) StateDB() db.MVCCDB {
	return g.stateDB
}

func (g *BaseVariableImpl) BlockChain() block.Chain {
	return g.blockChain
}

func (g *BaseVariableImpl) Config() *common.Config {
	return g.config
}

func (g *BaseVariableImpl) Mode() *Mode {
	return g.mode
}<|MERGE_RESOLUTION|>--- conflicted
+++ resolved
@@ -103,8 +103,6 @@
 			}
 		}
 	}
-<<<<<<< HEAD
-=======
 	hash = stateDB.CurrentTag()
 	blk, err = blockChain.Top()
 	if err != nil {
@@ -116,7 +114,6 @@
 			return nil, fmt.Errorf("flush state db failed, stop the pogram. err: %v", err)
 		}
 	}
->>>>>>> b1d8092d
 
 	tx.LdbPath = conf.DB.LdbPath
 	txDb := tx.TxDbInstance()
