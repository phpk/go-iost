--- conflicted
+++ resolved
@@ -21,7 +21,7 @@
 type GlobalImpl struct {
 	txDB tx.TxDB
 
-	statePool    *db.MVCCDB
+	statePool  *db.MVCCDB
 	blockChain block.Chain
 
 	config *common.Config
@@ -30,17 +30,10 @@
 }
 
 func New(conf *common.Config) (Global, error) {
-<<<<<<< HEAD
 	block.LevelDBPath = conf.LdbPath
 	blockChain, err := block.Instance()
 	if err != nil {
 		return nil, fmt.Errorf("NewBlockChain failed, stop the program! err:%v", err)
-=======
-
-	txDb := tx.TxDbInstance()
-	if txDb == nil {
-		return nil, errors.New("fail to txdbinstance")
->>>>>>> d99d1755
 	}
 	//TODO: INIT FROM A EXISTING MVCCDB
 	statePool, err := db.NewMVCCDB("StatePoolDB")
@@ -51,7 +44,7 @@
 	tx.LdbPath = conf.LdbPath
 	txDb := tx.TxDbInstance()
 	if txDb == nil {
-		return nil, errors.New("TxDbInstance failed, stop the program!")
+		return nil, errors.New("fail to txdbinstance")
 	}
 	//TODO: check DB, state, txDB
 
