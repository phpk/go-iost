package txpool

import (
	"github.com/iost-official/go-iost/core/block"
	"github.com/iost-official/go-iost/core/blockcache"
	"github.com/iost-official/go-iost/core/tx"
)

//go:generate mockgen -destination mock/mock_txpool.go -package txpool_mock github.com/iost-official/go-iost/core/txpool TxPool

// TxPool defines all the API of txpool package.
type TxPool interface {
	Start() error
	Stop()
<<<<<<< HEAD
	AddLinkedNode(linkedNode *blockcache.BlockCacheNode) error
	AddTx(tx *tx.Tx) TAddTx
=======
	AddLinkedNode(linkedNode *blockcache.BlockCacheNode, headNode *blockcache.BlockCacheNode) error
	AddTx(tx *tx.Tx) error
>>>>>>> 15a8ad1f
	DelTx(hash []byte) error
	DelTxList(delList []*tx.Tx)
	TxIterator() (*Iterator, *blockcache.BlockCacheNode)
	ExistTxInChain(hash []byte, chainBlock *block.Block) bool
	ExistTxs(hash []byte, chainBlock *block.Block) FRet
	Lock()
	Release()
	TxTimeOut(tx *tx.Tx) bool
}<|MERGE_RESOLUTION|>--- conflicted
+++ resolved
@@ -12,13 +12,8 @@
 type TxPool interface {
 	Start() error
 	Stop()
-<<<<<<< HEAD
 	AddLinkedNode(linkedNode *blockcache.BlockCacheNode) error
-	AddTx(tx *tx.Tx) TAddTx
-=======
-	AddLinkedNode(linkedNode *blockcache.BlockCacheNode, headNode *blockcache.BlockCacheNode) error
 	AddTx(tx *tx.Tx) error
->>>>>>> 15a8ad1f
 	DelTx(hash []byte) error
 	DelTxList(delList []*tx.Tx)
 	TxIterator() (*Iterator, *blockcache.BlockCacheNode)
