--- conflicted
+++ resolved
@@ -302,13 +302,7 @@
 				err = txPool.AddLinkedNode(bcn)
 				So(err, ShouldBeNil)
 			}
-<<<<<<< HEAD
 			forkBlock := genSingleBlock(accountList, witnessList, blockList[1].HeadHash(), 6)
-=======
-			ilog.Info(txPool.testPendingTxsNum())
-			forkBlockTxCnt := 6
-			forkBlock := genSingleBlock(accountList, witnessList, blockList[1].HeadHash(), forkBlockTxCnt)
->>>>>>> 750040ed
 			//ilog.Debug(("Sing hash:", forkBlock.HeadHash(), " Sing parentHash:", forkBlock.Head.ParentHash)
 			bcn := BlockCache.Add(forkBlock)
 			So(bcn, ShouldNotBeNil)
@@ -320,12 +314,7 @@
 
 			So(txPool.testPendingTxsNum(), ShouldEqual, 3)
 			// fork chain
-<<<<<<< HEAD
 			err = txPool.AddLinkedNode(bcn)
-=======
-			err = txPool.AddLinkedNode(bcn, bcn)
-			ilog.Info(txPool.testPendingTxsNum())
->>>>>>> 750040ed
 			So(err, ShouldBeNil)
 			// need delay
 			for i := 0; i < 20; i++ {
