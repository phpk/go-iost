package txpool

import (
	"sync"
	"time"

	"errors"

	"runtime"

	"github.com/iost-official/Go-IOS-Protocol/common"
	"github.com/iost-official/Go-IOS-Protocol/core/block"
	"github.com/iost-official/Go-IOS-Protocol/core/blockcache"
	"github.com/iost-official/Go-IOS-Protocol/core/global"
	"github.com/iost-official/Go-IOS-Protocol/core/tx"
	"github.com/iost-official/Go-IOS-Protocol/ilog"
	"github.com/iost-official/Go-IOS-Protocol/p2p"
)

// TxPoolImpl defines all the API of txpool package.
type TxPoolImpl struct {
	chP2PTx chan p2p.IncomingMessage
	chTx    chan *tx.Tx

	global     global.BaseVariable
	blockCache blockcache.BlockCache
	p2pService p2p.Service

	forkChain *ForkChain
	blockList *sync.Map
	// pendingTx *sync.Map
	pendingTx *sortedTxMap

	mu               sync.RWMutex
	quitGenerateMode chan struct{}
	quitCh           chan struct{}
}

// NewTxPoolImpl returns a default TxPoolImpl instance.
func NewTxPoolImpl(global global.BaseVariable, blockCache blockcache.BlockCache, p2ps p2p.Service) (*TxPoolImpl, error) {
	p := &TxPoolImpl{
		blockCache:       blockCache,
		chTx:             make(chan *tx.Tx, 102400),
		forkChain:        new(ForkChain),
		blockList:        new(sync.Map),
		pendingTx:        newSortedTxMap(),
		global:           global,
		p2pService:       p2ps,
		chP2PTx:          p2ps.Register("TxPool message", p2p.PublishTxRequest),
		quitGenerateMode: make(chan struct{}),
		quitCh:           make(chan struct{}),
	}
	p.forkChain.NewHead = blockCache.Head()
	if p.forkChain.NewHead == nil {
		return nil, errors.New("failed to head")
	}
	close(p.quitGenerateMode)
	return p, nil
}

// Start starts the jobs.
func (pool *TxPoolImpl) Start() error {
	go pool.loop()
	return nil
}

// Stop stops all the jobs.
func (pool *TxPoolImpl) Stop() {
	ilog.Infof("TxPoolImpl Stop")
	close(pool.quitCh)
}

func (pool *TxPoolImpl) loop() {
	for {
		if pool.global.Mode() != global.ModeInit {
			break
		}
		time.Sleep(time.Second)
	}

	pool.initBlockTx()

	workerCnt := (runtime.NumCPU() + 1) / 2
	if workerCnt == 0 {
		workerCnt = 1
	}

	for i := 0; i < workerCnt; i++ {
		go pool.verifyWorkers(pool.chP2PTx, pool.chTx)
	}

	clearTx := time.NewTicker(clearInterval)
	defer clearTx.Stop()

	for {
		select {
		case tr := <-pool.chTx:
			metricsReceivedTxCount.Add(1, map[string]string{"from": "p2p"})

			if ret := pool.addTx(tr); ret == Success {
				pool.p2pService.Broadcast(tr.Encode(), p2p.PublishTxRequest, p2p.NormalMessage)
			}

		case <-clearTx.C:
			metricsTxPoolSize.Set(float64(pool.pendingTx.Size()), nil)
			pool.mu.Lock()

			pool.clearBlock()
			pool.clearTimeOutTx()

			pool.mu.Unlock()

		case <-pool.quitCh:
			return
		}
	}
}

func (pool *TxPoolImpl) Lock() {
	pool.mu.Lock()
	pool.quitGenerateMode = make(chan struct{})
}

func (pool *TxPoolImpl) Release() {
	pool.mu.Unlock()
	close(pool.quitGenerateMode)
}

func (pool *TxPoolImpl) verifyWorkers(p2pCh chan p2p.IncomingMessage, tCn chan *tx.Tx) {
	for v := range p2pCh {
		select {
		case <-pool.quitGenerateMode:
		}
		var t tx.Tx
		err := t.Decode(v.Data())
		if err != nil {
			continue
		}

		if r := pool.verifyTx(&t); r == Success {
			tCn <- &t
		}
	}
}

// AddLinkedNode add the block
func (pool *TxPoolImpl) AddLinkedNode(linkedNode *blockcache.BlockCacheNode, headNode *blockcache.BlockCacheNode) error {
	//ilog.Infof("block: %+v", linkedNode.Block)
	//ilog.Infof("headNode block:%+v", headNode.Block)
	if linkedNode == nil || headNode == nil {
		return errors.New("parameter is nil")
	}

	if pool.addBlock(linkedNode.Block) != nil {
		return errors.New("failed to add block")
	}

	tFort := pool.updateForkChain(headNode)
	switch tFort {
	case ForkBCN:
		pool.mu.Lock()
		defer pool.mu.Unlock()
		pool.doChainChangeByForkBCN()
	case NoForkBCN:
		pool.mu.Lock()
		defer pool.mu.Unlock()
		pool.doChainChangeByTimeout()
	case SameHead:
	default:
		return errors.New("failed to tFort")
	}

	return nil
}

// AddTx add the transaction
func (pool *TxPoolImpl) AddTx(t *tx.Tx) TAddTx {

	var r TAddTx

	if r = pool.verifyTx(t); r != Success {
		return r
	}

	if r = pool.addTx(t); r == Success {
		pool.p2pService.Broadcast(t.Encode(), p2p.PublishTxRequest, p2p.NormalMessage)
		metricsReceivedTxCount.Add(1, map[string]string{"from": "rpc"})
	}

	return r
}

// DelTx del the transaction
func (pool *TxPoolImpl) DelTx(hash []byte) error {

	pool.pendingTx.Del(hash)

	return nil
}

func (pool *TxPoolImpl) TxIterator() (*Iterator, *blockcache.BlockCacheNode) {
	metricsTxPoolSize.Set(float64(pool.pendingTx.Size()), nil)
	return pool.pendingTx.Iter(), pool.forkChain.NewHead
}

// PendingTxs get the pending transactions
func (pool *TxPoolImpl) PendingTxs(maxCnt int) (TxsList, *blockcache.BlockCacheNode, error) {
	start := time.Now()
	defer func(t time.Time) {
		cost := time.Since(t).Nanoseconds() / int64(time.Microsecond)
		metricsGetPendingTxTime.Set(float64(cost), nil)
	}(start)

	pool.mu.Lock()
	cost := time.Since(start).Nanoseconds() / int64(time.Microsecond)
	metricsGetPendingTxLockTime.Set(float64(cost), nil)
	defer pool.mu.Unlock()

	start = time.Now()
	var pendingList TxsList
	iter := pool.pendingTx.Iter()
	var i int
	tx, ok := iter.Next()
	for ok && i < maxCnt {
		if !pool.TxTimeOut(tx) {
			pendingList = append(pendingList, tx)
		}
		tx, ok = iter.Next()
	}
	cost = time.Since(start).Nanoseconds() / int64(time.Microsecond)
	metricsGetPendingTxAppendTime.Set(float64(cost), nil)

	metricsTxPoolSize.Set(float64(pool.pendingTx.Size()), nil)

	return pendingList, pool.forkChain.NewHead, nil
}

// ExistTxs determine if the transaction exists
func (pool *TxPoolImpl) ExistTxs(hash []byte, chainBlock *block.Block) (FRet, error) {
	start := time.Now()
	defer func(t time.Time) {
		cost := time.Since(start).Nanoseconds() / int64(time.Microsecond)
		metricsExistTxTime.Observe(float64(cost), nil)
		metricsExistTxCount.Add(1, nil)
	}(start)

	var r FRet

	switch {
	case pool.existTxInPending(hash):
		r = FoundPending
	case pool.existTxInChain(hash, chainBlock):
		r = FoundChain
	default:
		r = NotFound
	}

	return r, nil
}

// ExistTxs check txs
func (pool *TxPoolImpl) CheckTxs(txs []*tx.Tx, chainBlock *block.Block) (*tx.Tx, error) {

	rm, err := pool.createTxMapToChain(chainBlock)
	if err != nil {
		return nil, err
	}

	dtm := new(sync.Map)
	for _, v := range txs {
		trh := string(v.Hash())
		if _, ok := rm.Load(trh); ok {
			return v, errors.New("duplicate tx in chain")
		}

		if _, ok := dtm.Load(trh); ok {
			return v, errors.New("duplicate tx in txs")
		}
		dtm.Store(trh, nil)

		if ok := pool.existTxInPending([]byte(trh)); !ok {
			if pool.verifyTx(v) != Success {
				return v, errors.New("failed to verify")
			}
		}
	}

	return nil, nil
}

func (pool *TxPoolImpl) createTxMapToChain(chainBlock *block.Block) (*sync.Map, error) {

	if chainBlock == nil {
		return nil, errors.New("chainBlock is nil")
	}

	rm := new(sync.Map)
	h := chainBlock.HeadHash()

	t := pool.slotToNSec(chainBlock.Head.Time)
	var ok bool

	for {
		ret := pool.createTxMapToBlock(rm, h)
		if !ret {
			return nil, errors.New("failed to create tx map")
		}

		h, ok = pool.parentHash(h)
		if !ok {
			return nil, errors.New("failed to get parent chainBlock")
		}

		if b, ok := pool.block(h); ok {
			if (t - b.time()) > filterTime {
				return rm, nil
			}
		}

	}

}

func (pool *TxPoolImpl) createTxMapToBlock(tm *sync.Map, blockHash []byte) bool {

	b, ok := pool.blockList.Load(string(blockHash))
	if !ok {
		return false
	}

	b.(*blockTx).txMap.Range(func(key, value interface{}) bool {
		tm.Store(key.(string), nil)
		return true
	})

	return true
}

func (pool *TxPoolImpl) initBlockTx() {
	chain := pool.global.BlockChain()
	timeNow := time.Now().UnixNano()

	for i := chain.Length() - 1; i > 0; i-- {
		blk, err := chain.GetBlockByNumber(i)
		if err != nil {
			return
		}

		t := pool.slotToNSec(blk.Head.Time)
		if timeNow-t <= filterTime {
			pool.addBlock(blk)
		}
	}

}

func (pool *TxPoolImpl) verifyTx(t *tx.Tx) TAddTx {

	start := time.Now()
	defer func(t time.Time) {
		cost := time.Since(start).Nanoseconds() / int64(time.Microsecond)
		metricsVerifyTxTime.Observe(float64(cost), nil)
		metricsVerifyTxCount.Add(1, nil)
	}(start)

	if t.GasPrice <= 0 {
		return GasPriceError
	}

	if pool.TxTimeOut(t) {
		return TimeError
	}

	if err := t.VerifySelf(); err != nil {
		return VerifyError
	}

	return Success
}

func (pool *TxPoolImpl) slotToNSec(t int64) int64 {
	slot := common.Timestamp{Slot: t}
	return slot.ToUnixSec() * int64(time.Second)
}

func (pool *TxPoolImpl) addBlock(linkedBlock *block.Block) error {

	if linkedBlock == nil {
		return errors.New("failed to linkedBlock")
	}

	h := linkedBlock.HeadHash()

	if _, ok := pool.blockList.Load(string(h)); ok {
		return nil
	}

	b := newBlockTx()

	b.setTime(pool.slotToNSec(linkedBlock.Head.Time))
	b.addBlock(linkedBlock)

	pool.blockList.Store(string(h), b)

	return nil
}

func (pool *TxPoolImpl) parentHash(hash []byte) ([]byte, bool) {

	v, ok := pool.block(hash)
	if !ok {
		return nil, false
	}

	return v.ParentHash, true
}

func (pool *TxPoolImpl) block(hash []byte) (*blockTx, bool) {

	if v, ok := pool.blockList.Load(string(hash)); ok {
		return v.(*blockTx), true
	}

	return nil, false
}

func (pool *TxPoolImpl) existTxInChain(txHash []byte, block *block.Block) bool {

	if block == nil {
		return false
	}

	h := block.HeadHash()

	t := pool.slotToNSec(block.Head.Time)
	var ok bool

	for {
		ret := pool.existTxInBlock(txHash, h)
		if ret {
			return true
		}

		h, ok = pool.parentHash(h)
		if !ok {
			return false
		}

		if b, ok := pool.block(h); ok {
			if (t - b.time()) > filterTime {
				return false
			}
		}

	}

}

func (pool *TxPoolImpl) existTxInBlock(txHash []byte, blockHash []byte) bool {

	b, ok := pool.blockList.Load(string(blockHash))
	if !ok {
		return false
	}

	return b.(*blockTx).existTx(txHash)
}

func (pool *TxPoolImpl) clearBlock() {
	if pool.global.Mode() == global.ModeInit {
		return
	}
	ft := pool.slotToNSec(pool.blockCache.LinkedRoot().Block.Head.Time) - filterTime

	pool.blockList.Range(func(key, value interface{}) bool {
		if value.(*blockTx).time() < ft {
			pool.blockList.Delete(key.(string))
		}
		return true
	})

}

func (pool *TxPoolImpl) addTx(tx *tx.Tx) TAddTx {
	start := time.Now()
	defer func(t time.Time) {
		cost := time.Since(start).Nanoseconds() / int64(time.Microsecond)
		metricsAddTxTime.Observe(float64(cost), nil)
		metricsAddTxCount.Add(1, nil)
	}(start)

	h := tx.Hash()
	if pool.existTxInChain(h, pool.forkChain.NewHead.Block) {
		return DupError
	}

	if pool.existTxInPending(h) {
		return DupError
	}
	pool.pendingTx.Add(tx)
	return Success
}

func (pool *TxPoolImpl) existTxInPending(hash []byte) bool {

	tx := pool.pendingTx.Get(hash)

	return tx != nil
}

func (pool *TxPoolImpl) TxTimeOut(tx *tx.Tx) bool {
	nTime := time.Now().UnixNano()
	txTime := tx.Time
	exTime := tx.Expiration

	if txTime > nTime {
		metricsTxErrType.Add(1, map[string]string{"type": "txTime > nTime"})
		return true
	}

	if exTime <= nTime {
		metricsTxErrType.Add(1, map[string]string{"type": "exTime <= nTime"})
		return true
	}

	if nTime-txTime > expiration {
		ilog.Error("nTime:", nTime, "txTime:", txTime, "nTime-txTime:", nTime-txTime, "expiration:", expiration)
		metricsTxErrType.Add(1, map[string]string{"type": "nTime-txTime > expiration"})
		return true
	}
	return false
}

func (pool *TxPoolImpl) clearTimeOutTx() {

	iter := pool.pendingTx.Iter()
	tx, ok := iter.Next()
	for ok {
		if pool.TxTimeOut(tx) {
			pool.DelTx(tx.Hash())
		}
		tx, ok = iter.Next()
	}

}

func (pool *TxPoolImpl) delBlockTxInPending(hash []byte) error {

	b, ok := pool.block(hash)
	if !ok {
		return nil
	}

	b.txMap.Range(func(key, value interface{}) bool {
		pool.pendingTx.Del([]byte(key.(string)))
		return true
	})

	return nil
}

func (pool *TxPoolImpl) clearTxPending() {
	pool.pendingTx = newSortedTxMap()
}

func (pool *TxPoolImpl) updatePending(blockHash []byte) error {

	b, ok := pool.block(blockHash)
	if !ok {
		return errors.New("updatePending is error")
	}

	b.txMap.Range(func(key, value interface{}) bool {
		pool.DelTx(key.([]byte))
		return true
	})

	return nil
}

func (pool *TxPoolImpl) updateForkChain(headNode *blockcache.BlockCacheNode) TFork {
	if pool.forkChain.NewHead == headNode {
		return SameHead
	}
	pool.forkChain.OldHead, pool.forkChain.NewHead = pool.forkChain.NewHead, headNode
	bcn, ok := pool.findForkBCN(pool.forkChain.NewHead, pool.forkChain.OldHead)
	if ok {
		pool.forkChain.ForkBCN = bcn
		return ForkBCN
	}
	pool.forkChain.ForkBCN = nil
	return NoForkBCN

}

func (pool *TxPoolImpl) findForkBCN(newHead *blockcache.BlockCacheNode, oldHead *blockcache.BlockCacheNode) (*blockcache.BlockCacheNode, bool) {
	for {
		for oldHead != nil && oldHead.Number > newHead.Number {
			oldHead = oldHead.Parent
		}
		if oldHead == nil {
			return nil, false
		}
		if oldHead == newHead {
			return oldHead, true
		}

		_, ok := pool.block(newHead.Block.HeadHash())
		if !ok {
			if err := pool.addBlock(newHead.Block); err != nil {
				ilog.Errorf("failed to add block, err = ", err)
			}
		}
		newHead = newHead.Parent
		if newHead == nil {
			return nil, false
		}
	}
}

func (pool *TxPoolImpl) doChainChangeByForkBCN() {
	newHead := pool.forkChain.NewHead
	oldHead := pool.forkChain.OldHead
	forkBCN := pool.forkChain.ForkBCN
	//Reply to txs
	ft := time.Now().UnixNano() - filterTime
	for {
		if oldHead == nil || oldHead == forkBCN || pool.slotToNSec(oldHead.Block.Head.Time) < ft {
			break
		}
		for _, t := range oldHead.Block.Txs {
			pool.pendingTx.Store(string(t.Hash()), t)
		}
		oldHead = oldHead.Parent
	}

	//Check duplicate txs
	for {
		if newHead == nil || newHead == forkBCN || pool.slotToNSec(newHead.Block.Head.Time) < ft {
			break
		}
		for _, t := range newHead.Block.Txs {
			pool.delTxInPending(t.Hash())
		}
		newHead = newHead.Parent
	}
}

func (pool *TxPoolImpl) doChainChangeByTimeout() {
	newHead := pool.forkChain.NewHead
	oldHead := pool.forkChain.OldHead
	ft := time.Now().UnixNano() - filterTime
	ob, ok := pool.block(oldHead.Block.HeadHash())
	if ok {
		for {
			if ob.time() < ft {
				break
			}
<<<<<<< HEAD
			for _, t := range oldHead.Block.Txs {
				pool.pendingTx.Add(t)
=======
			ob.txMap.Range(func(k, v interface{}) bool {
				t := v.(*tx.Tx)
				pool.pendingTx.Store(string(t.Hash()), t)
				return true
			})
			ob, ok = pool.block(ob.ParentHash)
			if !ok {
				break
>>>>>>> 02710fc8
			}
		}
	}
	nb, ok := pool.block(newHead.Block.HeadHash())
	if ok {
		for {
			if nb.time() < ft {
				break
			}
<<<<<<< HEAD
			for _, t := range newHead.Block.Txs {
				pool.DelTx(t.Hash())
			}
			newHead = newHead.Parent
		}
	} else {
		ft := time.Now().UnixNano() - filterTime
		ob, ok := pool.block(oldHead.Block.HeadHash())
		if ok {
			for {
				if ob.time() < ft {
					break
				}
				ob.txMap.Range(func(k, v interface{}) bool {
					pool.pendingTx.Add(v.(*tx.Tx))
					return true
				})
				ob, ok = pool.block(ob.ParentHash)
				if !ok {
					break
				}
			}
		}
		nb, ok := pool.block(newHead.Block.HeadHash())
		if ok {
			for {
				if nb.time() < ft {
					break
				}
				nb.txMap.Range(func(k, v interface{}) bool {
					t := v.(*tx.Tx)
					pool.DelTx(t.Hash())
					return true
				})
				nb, ok = pool.block(nb.ParentHash)
				if !ok {
					break
				}
=======
			nb.txMap.Range(func(k, v interface{}) bool {
				t := v.(*tx.Tx)
				pool.delTxInPending(t.Hash())
				return true
			})
			nb, ok = pool.block(nb.ParentHash)
			if !ok {
				break
>>>>>>> 02710fc8
			}
		}
	}
}

func (pool *TxPoolImpl) testPendingTxsNum() int64 {
	return int64(pool.pendingTx.Size())
}

func (pool *TxPoolImpl) testBlockListNum() int64 {
	var r int64 = 0

	pool.blockList.Range(func(key, value interface{}) bool {
		r++
		//fmt.Println("blockList hash:", []byte(key.(string)))
		return true
	})

	return r
}<|MERGE_RESOLUTION|>--- conflicted
+++ resolved
@@ -656,19 +656,14 @@
 			if ob.time() < ft {
 				break
 			}
-<<<<<<< HEAD
-			for _, t := range oldHead.Block.Txs {
-				pool.pendingTx.Add(t)
-=======
 			ob.txMap.Range(func(k, v interface{}) bool {
 				t := v.(*tx.Tx)
-				pool.pendingTx.Store(string(t.Hash()), t)
+				pool.pendingTx.Add(t)
 				return true
 			})
 			ob, ok = pool.block(ob.ParentHash)
 			if !ok {
 				break
->>>>>>> 02710fc8
 			}
 		}
 	}
@@ -678,55 +673,14 @@
 			if nb.time() < ft {
 				break
 			}
-<<<<<<< HEAD
-			for _, t := range newHead.Block.Txs {
-				pool.DelTx(t.Hash())
-			}
-			newHead = newHead.Parent
-		}
-	} else {
-		ft := time.Now().UnixNano() - filterTime
-		ob, ok := pool.block(oldHead.Block.HeadHash())
-		if ok {
-			for {
-				if ob.time() < ft {
-					break
-				}
-				ob.txMap.Range(func(k, v interface{}) bool {
-					pool.pendingTx.Add(v.(*tx.Tx))
-					return true
-				})
-				ob, ok = pool.block(ob.ParentHash)
-				if !ok {
-					break
-				}
-			}
-		}
-		nb, ok := pool.block(newHead.Block.HeadHash())
-		if ok {
-			for {
-				if nb.time() < ft {
-					break
-				}
-				nb.txMap.Range(func(k, v interface{}) bool {
-					t := v.(*tx.Tx)
-					pool.DelTx(t.Hash())
-					return true
-				})
-				nb, ok = pool.block(nb.ParentHash)
-				if !ok {
-					break
-				}
-=======
 			nb.txMap.Range(func(k, v interface{}) bool {
 				t := v.(*tx.Tx)
-				pool.delTxInPending(t.Hash())
+				pool.DelTx(t.Hash())
 				return true
 			})
 			nb, ok = pool.block(nb.ParentHash)
 			if !ok {
 				break
->>>>>>> 02710fc8
 			}
 		}
 	}
