package txpool

import (
	"sort"
	"sync"
	"time"

	"bytes"
	"errors"

	"runtime"

	"github.com/iost-official/Go-IOS-Protocol/common"
	"github.com/iost-official/Go-IOS-Protocol/core/block"
	"github.com/iost-official/Go-IOS-Protocol/core/blockcache"
	"github.com/iost-official/Go-IOS-Protocol/core/global"
	"github.com/iost-official/Go-IOS-Protocol/core/tx"
	"github.com/iost-official/Go-IOS-Protocol/ilog"
	"github.com/iost-official/Go-IOS-Protocol/p2p"
)

// TxPoolImpl defines all the API of txpool package.
type TxPoolImpl struct {
	chP2PTx chan p2p.IncomingMessage
	chTx    chan *tx.Tx

	global     global.BaseVariable
	blockCache blockcache.BlockCache
	p2pService p2p.Service

	forkChain *ForkChain
	blockList *sync.Map
	pendingTx *sync.Map

	mu sync.RWMutex

	quitCh chan struct{}
}

// NewTxPoolImpl returns a default TxPoolImpl instance.
func NewTxPoolImpl(global global.BaseVariable, blockCache blockcache.BlockCache, p2ps p2p.Service) (*TxPoolImpl, error) {
	p := &TxPoolImpl{
		blockCache: blockCache,
		chTx:       make(chan *tx.Tx, 10000),
		forkChain:  new(ForkChain),
		blockList:  new(sync.Map),
		pendingTx:  new(sync.Map),
		global:     global,
		p2pService: p2ps,
		chP2PTx:    p2ps.Register("TxPool message", p2p.PublishTxRequest),
		quitCh:     make(chan struct{}),
	}

	return p, nil
}

// Start starts the jobs.
func (pool *TxPoolImpl) Start() error {
	go pool.loop()
	return nil
}

// Stop stops all the jobs.
func (pool *TxPoolImpl) Stop() {
	ilog.Infof("TxPoolImpl Stop")
	close(pool.quitCh)
}

func (pool *TxPoolImpl) loop() {
	for {
		if pool.global.Mode() != global.ModeInit {
			break
		}
		time.Sleep(time.Second)
	}

	pool.initBlockTx()

	workerCnt := (runtime.NumCPU() + 1) / 2
	if workerCnt == 0 {
		workerCnt = 1
	}

	for i := 0; i < workerCnt; i++ {
		go pool.verifyWorkers(pool.chP2PTx, pool.chTx)
	}

	clearTx := time.NewTicker(clearInterval)
	defer clearTx.Stop()

	for {
		select {
		case tr := <-pool.chTx:
			metricsReceivedTxCount.Add(1, map[string]string{"from": "p2p"})

			if ret := pool.addTx(tr); ret == Success {
				pool.p2pService.Broadcast(tr.Encode(), p2p.PublishTxRequest, p2p.UrgentMessage)
			}

		case <-clearTx.C:
			pool.mu.Lock()

			pool.clearBlock()
			pool.clearTimeOutTx()

			pool.mu.Unlock()

		case <-pool.quitCh:
			return
		}
	}
}

func (pool *TxPoolImpl) verifyWorkers(p2pCh chan p2p.IncomingMessage, tCn chan *tx.Tx) {

	for v := range p2pCh {

		var t tx.Tx
		err := t.Decode(v.Data())
		if err != nil {
			continue
		}

		if r := pool.verifyTx(&t); r == Success {
			tCn <- &t
		}
	}
}

// AddLinkedNode add the block
func (pool *TxPoolImpl) AddLinkedNode(linkedNode *blockcache.BlockCacheNode, headNode *blockcache.BlockCacheNode) error {
	//ilog.Infof("block: %+v", linkedNode.Block)
	//ilog.Infof("headNode block:%+v", headNode.Block)
	if linkedNode == nil || headNode == nil {
		return errors.New("parameter is nil")
	}
<<<<<<< HEAD
	bl := &RecNode{
		LinkedNode: linkedNode,
		HeadNode:   headNode,
	}
	err := pool.addBlock(bl.LinkedNode.Block)
	if err != nil {
		return err
	}
	pool.mu.Lock()
	tFort := pool.updateForkChain(bl.HeadNode)
=======

	pool.mu.Lock()
	defer pool.mu.Unlock()

	if pool.addBlock(linkedNode.Block) != nil {
		return errors.New("failed to add block")
	}

	tFort := pool.updateForkChain(headNode)
>>>>>>> 5b5d16c3
	switch tFort {
	case ForkError:
		ilog.Errorf("failed to update fork chain")
		pool.clearTxPending()
<<<<<<< HEAD
=======

>>>>>>> 5b5d16c3
	case Fork:
		if err := pool.doChainChange(); err != nil {
			ilog.Errorf("failed to chain change")
			pool.clearTxPending()
		}
<<<<<<< HEAD
	case NotFork:
		if err := pool.delBlockTxInPending(bl.LinkedNode.Block.HeadHash()); err != nil {
			ilog.Errorf("failed to del block tx")
		}
	default:
		ilog.Errorf("failed to tFort")
	}
	pool.mu.Unlock()
=======

	case NotFork:

		if err := pool.delBlockTxInPending(linkedNode.Block.HeadHash()); err != nil {
			ilog.Errorf("failed to del block tx")
		}

	default:
		return errors.New("failed to tFort")
	}

>>>>>>> 5b5d16c3
	return nil
}

// AddTx add the transaction
func (pool *TxPoolImpl) AddTx(t *tx.Tx) TAddTx {

	var r TAddTx

	if r = pool.verifyTx(t); r != Success {
		return r
	}

	if r = pool.addTx(t); r == Success {
		pool.p2pService.Broadcast(t.Encode(), p2p.PublishTxRequest, p2p.UrgentMessage)
		metricsReceivedTxCount.Add(1, map[string]string{"from": "rpc"})
	}

	return r
}

// AddTx del the transaction
func (pool *TxPoolImpl) DelTx(hash []byte) error {

	pool.pendingTx.Delete(string(hash))

	return nil
}

// PendingTxs get the pending transactions
func (pool *TxPoolImpl) PendingTxs(maxCnt int) (TxsList, error) {
	pool.mu.Lock()
	defer pool.mu.Unlock()

	var pendingList TxsList

	pool.pendingTx.Range(func(key, value interface{}) bool {
		if !pool.txTimeOut(value.(*tx.Tx)) {
			pendingList = append(pendingList, value.(*tx.Tx))
		}

		return true
	})

	sort.Sort(pendingList)

	l := len(pendingList)
	if l >= maxCnt {
		l = maxCnt
	}

	return pendingList[:l], nil
}

// ExistTxs determine if the transaction exists
func (pool *TxPoolImpl) ExistTxs(hash []byte, chainBlock *block.Block) (FRet, error) {

	var r FRet
	//ilog.Error("verify existTxs")
	switch {
	case pool.existTxInPending(hash):
		r = FoundPending
	case pool.existTxInChain(hash, chainBlock):
		r = FoundChain
	default:
		r = NotFound

	}

	return r, nil
}

func (pool *TxPoolImpl) initBlockTx() {
	chain := pool.global.BlockChain()
	timeNow := time.Now().UnixNano()

	for i := chain.Length() - 1; i > 0; i-- {
		blk, err := chain.GetBlockByNumber(i)
		if err != nil {
			return
		}

		t := pool.slotToNSec(blk.Head.Time)
		if timeNow-t <= filterTime {
			pool.addBlock(blk)
		}
	}

}

func (pool *TxPoolImpl) verifyTx(t *tx.Tx) TAddTx {

	if t.GasPrice <= 0 {
		return GasPriceError
	}

	if pool.txTimeOut(t) {
		return TimeError
	}

	if err := t.VerifySelf(); err != nil {
		return VerifyError
	}

	return Success
}

func (pool *TxPoolImpl) slotToNSec(t int64) int64 {
	slot := common.Timestamp{Slot: t}
	return slot.ToUnixSec() * int64(time.Second)
}

func (pool *TxPoolImpl) addBlock(linkedBlock *block.Block) error {

	if linkedBlock == nil {
		return errors.New("failed to linkedBlock")
	}

	h := linkedBlock.HeadHash()

	if _, ok := pool.blockList.Load(string(h)); ok {
		return nil
	}

	b := newBlockTx()

	b.setTime(pool.slotToNSec(linkedBlock.Head.Time))
	b.addBlock(linkedBlock)

	pool.blockList.Store(string(h), b)

	return nil
}

func (pool *TxPoolImpl) parentHash(hash []byte) ([]byte, bool) {

	v, ok := pool.block(hash)
	if !ok {
		return nil, false
	}

	return v.ParentHash, true
}

func (pool *TxPoolImpl) block(hash []byte) (*blockTx, bool) {

	if v, ok := pool.blockList.Load(string(hash)); ok {
		return v.(*blockTx), true
	}

	return nil, false
}

func (pool *TxPoolImpl) existTxInChain(txHash []byte, block *block.Block) bool {

	if block == nil {
		return false
	}

	h := block.HeadHash()

	t := pool.slotToNSec(block.Head.Time)
	var ok bool

	for {
		ret := pool.existTxInBlock(txHash, h)
		if ret {
			ilog.Error("existTxInBlock")
			return true
		}

		h, ok = pool.parentHash(h)
		if !ok {
			return false
		}

		if b, ok := pool.block(h); ok {
			if (t - b.time()) > filterTime {
				return false
			}
		}

	}

}

func (pool *TxPoolImpl) existTxInBlock(txHash []byte, blockHash []byte) bool {
	b, ok := pool.blockList.Load(string(blockHash))
	if !ok {
		return false
	}
	exist := b.(*blockTx).existTx(txHash)
	if exist {
		bcn, err := pool.blockCache.Find(blockHash)
		if err != nil {
			ilog.Error("blockHash not found in blockcache")
			return true
		}
		ilog.Error("the block containing duplicate tx:", bcn.Number)
		ilog.Error("the block containing the duplicate tx: ", common.Base58Encode(blockHash))
	}
	return b.(*blockTx).existTx(txHash)
}

func (pool *TxPoolImpl) clearBlock() {
	if pool.global.Mode() == global.ModeFetchGenesis {
		return
	}
	ft := pool.slotToNSec(pool.blockCache.LinkedRoot().Block.Head.Time) - filterTime

	pool.blockList.Range(func(key, value interface{}) bool {
		if value.(*blockTx).time() < ft {
			pool.blockList.Delete(key.(string))
		}

		return true
	})

}

func (pool *TxPoolImpl) addTx(tx *tx.Tx) TAddTx {

	pool.mu.Lock()
	defer pool.mu.Unlock()

	h := tx.Hash()

	if pool.forkChain.NewHead != nil {
		if pool.existTxInChain(h, pool.forkChain.NewHead.Block) {
			return DupError
		}
	}

	if pool.existTxInPending(h) {
		return DupError
	} else {
		pool.pendingTx.Store(string(h), tx)
	}

	return Success
}

func (pool *TxPoolImpl) existTxInPending(hash []byte) bool {

	_, ok := pool.pendingTx.Load(string(hash))

	return ok
}

func (pool *TxPoolImpl) txTimeOut(tx *tx.Tx) bool {

	nTime := time.Now().UnixNano()
	txTime := tx.Time
	exTime := tx.Expiration

	if txTime > nTime {
		return true
	}

	if exTime <= nTime {
		return true
	}

	if nTime-txTime > expiration {
		return true
	}
	return false
}

func (pool *TxPoolImpl) clearTimeOutTx() {

	pool.pendingTx.Range(func(key, value interface{}) bool {

		if pool.txTimeOut(value.(*tx.Tx)) {
			pool.delTxInPending(value.(*tx.Tx).Hash())
		}

		return true
	})

}

func (pool *TxPoolImpl) delTxInPending(hash []byte) {
	pool.pendingTx.Delete(string(hash))
}

func (pool *TxPoolImpl) delBlockTxInPending(hash []byte) error {

	b, ok := pool.block(hash)
	if !ok {
		return nil
	}

	b.txMap.Range(func(key, value interface{}) bool {
		pool.pendingTx.Delete(key.(string))
		return true
	})

	return nil
}

func (pool *TxPoolImpl) clearTxPending() {
	pool.pendingTx = new(sync.Map)
}

func (pool *TxPoolImpl) updatePending(blockHash []byte) error {

	b, ok := pool.block(blockHash)
	if !ok {
		return errors.New("updatePending is error")
	}

	b.txMap.Range(func(key, value interface{}) bool {

		pool.delTxInPending(key.([]byte))
		return true
	})

	return nil
}

func (pool *TxPoolImpl) updateForkChain(headNode *blockcache.BlockCacheNode) TFork {

	if pool.forkChain.NewHead == nil {
		pool.forkChain.NewHead = headNode
		return NotFork
	}

	nh := pool.forkChain.NewHead.Block.HeadHash()

	if bytes.Equal(nh, headNode.Block.HeadHash()) {
		return NotFork
	}

	if bytes.Equal(nh, headNode.Block.Head.ParentHash) {
		pool.forkChain.NewHead = headNode
		return NotFork
	}

	pool.forkChain.OldHead, pool.forkChain.NewHead = pool.forkChain.NewHead, headNode

	nh = pool.forkChain.NewHead.Block.HeadHash()
	on := pool.forkChain.OldHead.Block.HeadHash()

	hash, ok := pool.fundForkBlockHash(nh, on)
	if !ok {
		return ForkError
	}

	pool.forkChain.ForkBlockHash = hash

	return Fork
}

func (pool *TxPoolImpl) fundForkBlockHash(newHash []byte, oldHash []byte) ([]byte, bool) {
	n := newHash
	o := oldHash

	if bytes.Equal(n, o) {
		return n, true
	}

	for {

		forkHash, ok := pool.fundBlockInChain(n, o)
		if ok {
			return forkHash, true
		}

		b, ok := pool.block(n)
		if !ok {
			bb, err := pool.blockCache.Find(n)
			if err != nil {
				ilog.Errorf("failed to find block ,err = ", err)
				return nil, false
			}

			if err = pool.addBlock(bb.Block); err != nil {
				ilog.Errorf("failed to add block, err = ", err)
				return nil, false
			}

			b, ok = pool.block(n)
			if !ok {
				ilog.Errorf("failed to get block ,err = ", err)
				return nil, false
			}
		}

		n = b.ParentHash

		if bytes.Equal(pool.blockCache.LinkedRoot().Block.Head.ParentHash, b.ParentHash) {
			return nil, false
		}

	}

}

func (pool *TxPoolImpl) fundBlockInChain(hash []byte, chainHead []byte) ([]byte, bool) {
	h := hash
	c := chainHead

	if bytes.Equal(h, c) {
		return h, true
	}

	for {
		b, ok := pool.block(c)
		if !ok {
			return nil, false
		}

		if bytes.Equal(b.ParentHash, h) {
			return h, true
		}

		c = b.ParentHash

	}

}

func (pool *TxPoolImpl) doChainChange() error {

	n := pool.forkChain.NewHead.Block.HeadHash()
	o := pool.forkChain.OldHead.Block.HeadHash()
	f := pool.forkChain.ForkBlockHash

	//Reply to txs
	for {
		//fmt.Println("blockCache.Find:", o)
		b, err := pool.blockCache.Find(o)
		if err != nil {
			return err
		}

		for _, v := range b.Block.Txs {
			if b := pool.existTxInPending(v.Hash()); !b {
				pool.pendingTx.Store(string(v.Hash()), v)
			}
		}

		if bytes.Equal(b.Block.Head.ParentHash, f) {
			break
		}

		o = b.Block.Head.ParentHash
	}

	//Check duplicate txs
	for {
		b, ok := pool.block(n)
		if !ok {
			return errors.New("doForkChain is error")
		}

		b.txMap.Range(func(key, value interface{}) bool {
			pool.delTxInPending([]byte(key.(string)))
			return true
		})

		if bytes.Equal(b.ParentHash, f) {
			break
		}

		n = b.ParentHash
	}

	return nil
}

func (pool *TxPoolImpl) testPendingTxsNum() int64 {
	var r int64 = 0

	pool.pendingTx.Range(func(key, value interface{}) bool {
		r++
		return true
	})

	return r
}

func (pool *TxPoolImpl) testBlockListNum() int64 {
	var r int64 = 0

	pool.blockList.Range(func(key, value interface{}) bool {
		r++
		//fmt.Println("blockList hash:", []byte(key.(string)))
		return true
	})

	return r
}<|MERGE_RESOLUTION|>--- conflicted
+++ resolved
@@ -134,18 +134,6 @@
 	if linkedNode == nil || headNode == nil {
 		return errors.New("parameter is nil")
 	}
-<<<<<<< HEAD
-	bl := &RecNode{
-		LinkedNode: linkedNode,
-		HeadNode:   headNode,
-	}
-	err := pool.addBlock(bl.LinkedNode.Block)
-	if err != nil {
-		return err
-	}
-	pool.mu.Lock()
-	tFort := pool.updateForkChain(bl.HeadNode)
-=======
 
 	pool.mu.Lock()
 	defer pool.mu.Unlock()
@@ -155,30 +143,16 @@
 	}
 
 	tFort := pool.updateForkChain(headNode)
->>>>>>> 5b5d16c3
 	switch tFort {
 	case ForkError:
 		ilog.Errorf("failed to update fork chain")
 		pool.clearTxPending()
-<<<<<<< HEAD
-=======
-
->>>>>>> 5b5d16c3
+
 	case Fork:
 		if err := pool.doChainChange(); err != nil {
 			ilog.Errorf("failed to chain change")
 			pool.clearTxPending()
 		}
-<<<<<<< HEAD
-	case NotFork:
-		if err := pool.delBlockTxInPending(bl.LinkedNode.Block.HeadHash()); err != nil {
-			ilog.Errorf("failed to del block tx")
-		}
-	default:
-		ilog.Errorf("failed to tFort")
-	}
-	pool.mu.Unlock()
-=======
 
 	case NotFork:
 
@@ -190,7 +164,6 @@
 		return errors.New("failed to tFort")
 	}
 
->>>>>>> 5b5d16c3
 	return nil
 }
 
@@ -248,7 +221,7 @@
 func (pool *TxPoolImpl) ExistTxs(hash []byte, chainBlock *block.Block) (FRet, error) {
 
 	var r FRet
-	//ilog.Error("verify existTxs")
+
 	switch {
 	case pool.existTxInPending(hash):
 		r = FoundPending
@@ -357,7 +330,6 @@
 	for {
 		ret := pool.existTxInBlock(txHash, h)
 		if ret {
-			ilog.Error("existTxInBlock")
 			return true
 		}
 
@@ -377,20 +349,12 @@
 }
 
 func (pool *TxPoolImpl) existTxInBlock(txHash []byte, blockHash []byte) bool {
+
 	b, ok := pool.blockList.Load(string(blockHash))
 	if !ok {
 		return false
 	}
-	exist := b.(*blockTx).existTx(txHash)
-	if exist {
-		bcn, err := pool.blockCache.Find(blockHash)
-		if err != nil {
-			ilog.Error("blockHash not found in blockcache")
-			return true
-		}
-		ilog.Error("the block containing duplicate tx:", bcn.Number)
-		ilog.Error("the block containing the duplicate tx: ", common.Base58Encode(blockHash))
-	}
+
 	return b.(*blockTx).existTx(txHash)
 }
 
