package main

<<<<<<< HEAD
import "github.com/iost-official/prototype/console"

func main() {
	console.Listen();
=======
import (
	"sync"

	"github.com/iost-official/prototype/console"

	_ "github.com/iost-official/prototype/common"
	_ "github.com/iost-official/prototype/core"
	_ "github.com/iost-official/prototype/event"
	_ "github.com/iost-official/prototype/iostdb"
	_ "github.com/iost-official/prototype/log"
	_ "github.com/iost-official/prototype/p2p"
)

func main() {
	var wg sync.WaitGroup
	wg.Add(1)
	go func() {
		console.Listen()
		wg.Done()
	}()
	wg.Wait()
>>>>>>> f822efa0
}<|MERGE_RESOLUTION|>--- conflicted
+++ resolved
@@ -1,22 +1,8 @@
 package main
 
-<<<<<<< HEAD
-import "github.com/iost-official/prototype/console"
-
-func main() {
-	console.Listen();
-=======
 import (
 	"sync"
-
 	"github.com/iost-official/prototype/console"
-
-	_ "github.com/iost-official/prototype/common"
-	_ "github.com/iost-official/prototype/core"
-	_ "github.com/iost-official/prototype/event"
-	_ "github.com/iost-official/prototype/iostdb"
-	_ "github.com/iost-official/prototype/log"
-	_ "github.com/iost-official/prototype/p2p"
 )
 
 func main() {
@@ -27,5 +13,4 @@
 		wg.Done()
 	}()
 	wg.Wait()
->>>>>>> f822efa0
 }